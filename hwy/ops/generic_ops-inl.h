// Copyright 2021 Google LLC
// Copyright 2023 Arm Limited and/or its affiliates <open-source-office@arm.com>
// SPDX-License-Identifier: Apache-2.0
// SPDX-License-Identifier: BSD-3-Clause
//
// Licensed under the Apache License, Version 2.0 (the "License");
// you may not use this file except in compliance with the License.
// You may obtain a copy of the License at
//
//      http://www.apache.org/licenses/LICENSE-2.0
//
// Unless required by applicable law or agreed to in writing, software
// distributed under the License is distributed on an "AS IS" BASIS,
// WITHOUT WARRANTIES OR CONDITIONS OF ANY KIND, either express or implied.
// See the License for the specific language governing permissions and
// limitations under the License.

// Target-independent types/functions defined after target-specific ops.

// The "include guards" in this file that check HWY_TARGET_TOGGLE serve to skip
// the generic implementation here if native ops are already defined.

#include "hwy/base.h"

// Define detail::Shuffle1230 etc, but only when viewing the current header;
// normally this is included via highway.h, which includes ops/*.h.
#if HWY_IDE && !defined(HWY_HIGHWAY_INCLUDED)
#include "hwy/detect_targets.h"
#include "hwy/ops/emu128-inl.h"
#endif  // HWY_IDE

// Relies on the external include guard in highway.h.
HWY_BEFORE_NAMESPACE();
namespace hwy {
namespace HWY_NAMESPACE {

// The lane type of a vector type, e.g. float for Vec<ScalableTag<float>>.
template <class V>
using LaneType = decltype(GetLane(V()));

// Vector type, e.g. Vec128<float> for CappedTag<float, 4>. Useful as the return
// type of functions that do not take a vector argument, or as an argument type
// if the function only has a template argument for D, or for explicit type
// names instead of auto. This may be a built-in type.
template <class D>
using Vec = decltype(Zero(D()));

// Mask type. Useful as the return type of functions that do not take a mask
// argument, or as an argument type if the function only has a template argument
// for D, or for explicit type names instead of auto.
template <class D>
using Mask = decltype(MaskFromVec(Zero(D())));

// Returns the closest value to v within [lo, hi].
template <class V>
HWY_API V Clamp(const V v, const V lo, const V hi) {
  return Min(Max(lo, v), hi);
}

// CombineShiftRightBytes (and -Lanes) are not available for the scalar target,
// and RVV has its own implementation of -Lanes.
#if HWY_TARGET != HWY_SCALAR && HWY_TARGET != HWY_RVV

template <size_t kLanes, class D>
HWY_API VFromD<D> CombineShiftRightLanes(D d, VFromD<D> hi, VFromD<D> lo) {
  constexpr size_t kBytes = kLanes * sizeof(TFromD<D>);
  static_assert(kBytes < 16, "Shift count is per-block");
  return CombineShiftRightBytes<kBytes>(d, hi, lo);
}

#endif

// Returns lanes with the most significant bit set and all other bits zero.
template <class D>
HWY_API Vec<D> SignBit(D d) {
  const RebindToUnsigned<decltype(d)> du;
  return BitCast(d, Set(du, SignMask<TFromD<D>>()));
}

// Returns quiet NaN.
template <class D>
HWY_API Vec<D> NaN(D d) {
  const RebindToSigned<D> di;
  // LimitsMax sets all exponent and mantissa bits to 1. The exponent plus
  // mantissa MSB (to indicate quiet) would be sufficient.
  return BitCast(d, Set(di, LimitsMax<TFromD<decltype(di)>>()));
}

// Returns positive infinity.
template <class D>
HWY_API Vec<D> Inf(D d) {
  const RebindToUnsigned<D> du;
  using T = TFromD<D>;
  using TU = TFromD<decltype(du)>;
  const TU max_x2 = static_cast<TU>(MaxExponentTimes2<T>());
  return BitCast(d, Set(du, max_x2 >> 1));
}

// ------------------------------ ZeroExtendResizeBitCast

// The implementation of detail::ZeroExtendResizeBitCast for the HWY_EMU128
// target is in emu128-inl.h, and the implementation of
// detail::ZeroExtendResizeBitCast for the HWY_SCALAR target is in scalar-inl.h
#if HWY_TARGET != HWY_EMU128 && HWY_TARGET != HWY_SCALAR
namespace detail {

#if HWY_HAVE_SCALABLE
template <size_t kFromVectSize, size_t kToVectSize, class DTo, class DFrom>
HWY_INLINE VFromD<DTo> ZeroExtendResizeBitCast(
    hwy::SizeTag<kFromVectSize> /* from_size_tag */,
    hwy::SizeTag<kToVectSize> /* to_size_tag */, DTo d_to, DFrom d_from,
    VFromD<DFrom> v) {
  const Repartition<uint8_t, DTo> d_to_u8;
  const auto resized = ResizeBitCast(d_to_u8, v);
  // Zero the upper bytes which were not present/valid in d_from.
  const size_t num_bytes = Lanes(Repartition<uint8_t, decltype(d_from)>());
  return BitCast(d_to, IfThenElseZero(FirstN(d_to_u8, num_bytes), resized));
}
#else   // target that uses fixed-size vectors
// Truncating or same-size resizing cast: same as ResizeBitCast
template <size_t kFromVectSize, size_t kToVectSize, class DTo, class DFrom,
          HWY_IF_LANES_LE(kToVectSize, kFromVectSize)>
HWY_INLINE VFromD<DTo> ZeroExtendResizeBitCast(
    hwy::SizeTag<kFromVectSize> /* from_size_tag */,
    hwy::SizeTag<kToVectSize> /* to_size_tag */, DTo d_to, DFrom /*d_from*/,
    VFromD<DFrom> v) {
  return ResizeBitCast(d_to, v);
}

// Resizing cast to vector that has twice the number of lanes of the source
// vector
template <size_t kFromVectSize, size_t kToVectSize, class DTo, class DFrom,
          HWY_IF_LANES(kToVectSize, kFromVectSize * 2)>
HWY_INLINE VFromD<DTo> ZeroExtendResizeBitCast(
    hwy::SizeTag<kFromVectSize> /* from_size_tag */,
    hwy::SizeTag<kToVectSize> /* to_size_tag */, DTo d_to, DFrom d_from,
    VFromD<DFrom> v) {
  const Twice<decltype(d_from)> dt_from;
  return BitCast(d_to, ZeroExtendVector(dt_from, v));
}

// Resizing cast to vector that has more than twice the number of lanes of the
// source vector
template <size_t kFromVectSize, size_t kToVectSize, class DTo, class DFrom,
          HWY_IF_LANES_GT(kToVectSize, kFromVectSize * 2)>
HWY_INLINE VFromD<DTo> ZeroExtendResizeBitCast(
    hwy::SizeTag<kFromVectSize> /* from_size_tag */,
    hwy::SizeTag<kToVectSize> /* to_size_tag */, DTo d_to, DFrom /*d_from*/,
    VFromD<DFrom> v) {
  using TFrom = TFromD<DFrom>;
  constexpr size_t kNumOfFromLanes = kFromVectSize / sizeof(TFrom);
  const Repartition<TFrom, decltype(d_to)> d_resize_to;
  return BitCast(d_to, IfThenElseZero(FirstN(d_resize_to, kNumOfFromLanes),
                                      ResizeBitCast(d_resize_to, v)));
}
#endif  // HWY_HAVE_SCALABLE

}  // namespace detail
#endif  // HWY_TARGET != HWY_EMU128 && HWY_TARGET != HWY_SCALAR

template <class DTo, class DFrom>
HWY_API VFromD<DTo> ZeroExtendResizeBitCast(DTo d_to, DFrom d_from,
                                            VFromD<DFrom> v) {
  return detail::ZeroExtendResizeBitCast(hwy::SizeTag<d_from.MaxBytes()>(),
                                         hwy::SizeTag<d_to.MaxBytes()>(), d_to,
                                         d_from, v);
}

// ------------------------------ SafeFillN

template <class D, typename T = TFromD<D>>
HWY_API void SafeFillN(const size_t num, const T value, D d,
                       T* HWY_RESTRICT to) {
#if HWY_MEM_OPS_MIGHT_FAULT
  (void)d;
  for (size_t i = 0; i < num; ++i) {
    to[i] = value;
  }
#else
  BlendedStore(Set(d, value), FirstN(d, num), d, to);
#endif
}

// ------------------------------ SafeCopyN

template <class D, typename T = TFromD<D>>
HWY_API void SafeCopyN(const size_t num, D d, const T* HWY_RESTRICT from,
                       T* HWY_RESTRICT to) {
#if HWY_MEM_OPS_MIGHT_FAULT
  (void)d;
  for (size_t i = 0; i < num; ++i) {
    to[i] = from[i];
  }
#else
  const Mask<D> mask = FirstN(d, num);
  BlendedStore(MaskedLoad(mask, d, from), mask, d, to);
#endif
}

// ------------------------------ MaskFalse
#if (defined(HWY_NATIVE_MASK_FALSE) == defined(HWY_TARGET_TOGGLE))
#ifdef HWY_NATIVE_MASK_FALSE
#undef HWY_NATIVE_MASK_FALSE
#else
#define HWY_NATIVE_MASK_FALSE
#endif

template <class D>
HWY_API Mask<D> MaskFalse(D d) {
  return MaskFromVec(Zero(d));
}

#endif  // HWY_NATIVE_MASK_FALSE

// ------------------------------ BitwiseIfThenElse
#if (defined(HWY_NATIVE_BITWISE_IF_THEN_ELSE) == defined(HWY_TARGET_TOGGLE))
#ifdef HWY_NATIVE_BITWISE_IF_THEN_ELSE
#undef HWY_NATIVE_BITWISE_IF_THEN_ELSE
#else
#define HWY_NATIVE_BITWISE_IF_THEN_ELSE
#endif

template <class V>
HWY_API V BitwiseIfThenElse(V mask, V yes, V no) {
  return Or(And(mask, yes), AndNot(mask, no));
}

#endif  // HWY_NATIVE_BITWISE_IF_THEN_ELSE

// ------------------------------ PromoteMaskTo

#if (defined(HWY_NATIVE_PROMOTE_MASK_TO) == defined(HWY_TARGET_TOGGLE))
#ifdef HWY_NATIVE_PROMOTE_MASK_TO
#undef HWY_NATIVE_PROMOTE_MASK_TO
#else
#define HWY_NATIVE_PROMOTE_MASK_TO
#endif

template <class DTo, class DFrom>
HWY_API Mask<DTo> PromoteMaskTo(DTo d_to, DFrom d_from, Mask<DFrom> m) {
  static_assert(
      sizeof(TFromD<DTo>) > sizeof(TFromD<DFrom>),
      "sizeof(TFromD<DTo>) must be greater than sizeof(TFromD<DFrom>)");
  static_assert(
      IsSame<Mask<DFrom>, Mask<Rebind<TFromD<DFrom>, DTo>>>(),
      "Mask<DFrom> must be the same type as Mask<Rebind<TFromD<DFrom>, DTo>>");

  const RebindToSigned<decltype(d_to)> di_to;
  const RebindToSigned<decltype(d_from)> di_from;

  return MaskFromVec(BitCast(
      d_to, PromoteTo(di_to, BitCast(di_from, VecFromMask(d_from, m)))));
}

#endif  // HWY_NATIVE_PROMOTE_MASK_TO

// ------------------------------ DemoteMaskTo

#if (defined(HWY_NATIVE_DEMOTE_MASK_TO) == defined(HWY_TARGET_TOGGLE))
#ifdef HWY_NATIVE_DEMOTE_MASK_TO
#undef HWY_NATIVE_DEMOTE_MASK_TO
#else
#define HWY_NATIVE_DEMOTE_MASK_TO
#endif

template <class DTo, class DFrom>
HWY_API Mask<DTo> DemoteMaskTo(DTo d_to, DFrom d_from, Mask<DFrom> m) {
  static_assert(sizeof(TFromD<DTo>) < sizeof(TFromD<DFrom>),
                "sizeof(TFromD<DTo>) must be less than sizeof(TFromD<DFrom>)");
  static_assert(
      IsSame<Mask<DFrom>, Mask<Rebind<TFromD<DFrom>, DTo>>>(),
      "Mask<DFrom> must be the same type as Mask<Rebind<TFromD<DFrom>, DTo>>");

  const RebindToSigned<decltype(d_to)> di_to;
  const RebindToSigned<decltype(d_from)> di_from;

  return MaskFromVec(
      BitCast(d_to, DemoteTo(di_to, BitCast(di_from, VecFromMask(d_from, m)))));
}

#endif  // HWY_NATIVE_DEMOTE_MASK_TO

// ------------------------------ CombineMasks

#if (defined(HWY_NATIVE_COMBINE_MASKS) == defined(HWY_TARGET_TOGGLE))
#ifdef HWY_NATIVE_COMBINE_MASKS
#undef HWY_NATIVE_COMBINE_MASKS
#else
#define HWY_NATIVE_COMBINE_MASKS
#endif

#if HWY_TARGET != HWY_SCALAR
template <class D>
HWY_API Mask<D> CombineMasks(D d, Mask<Half<D>> hi, Mask<Half<D>> lo) {
  const Half<decltype(d)> dh;
  return MaskFromVec(Combine(d, VecFromMask(dh, hi), VecFromMask(dh, lo)));
}
#endif

#endif  // HWY_NATIVE_COMBINE_MASKS

// ------------------------------ LowerHalfOfMask

#if (defined(HWY_NATIVE_LOWER_HALF_OF_MASK) == defined(HWY_TARGET_TOGGLE))
#ifdef HWY_NATIVE_LOWER_HALF_OF_MASK
#undef HWY_NATIVE_LOWER_HALF_OF_MASK
#else
#define HWY_NATIVE_LOWER_HALF_OF_MASK
#endif

template <class D>
HWY_API Mask<D> LowerHalfOfMask(D d, Mask<Twice<D>> m) {
  const Twice<decltype(d)> dt;
  return MaskFromVec(LowerHalf(d, VecFromMask(dt, m)));
}

#endif  // HWY_NATIVE_LOWER_HALF_OF_MASK

// ------------------------------ UpperHalfOfMask

#if (defined(HWY_NATIVE_UPPER_HALF_OF_MASK) == defined(HWY_TARGET_TOGGLE))
#ifdef HWY_NATIVE_UPPER_HALF_OF_MASK
#undef HWY_NATIVE_UPPER_HALF_OF_MASK
#else
#define HWY_NATIVE_UPPER_HALF_OF_MASK
#endif

#if HWY_TARGET != HWY_SCALAR
template <class D>
HWY_API Mask<D> UpperHalfOfMask(D d, Mask<Twice<D>> m) {
  const Twice<decltype(d)> dt;
  return MaskFromVec(UpperHalf(d, VecFromMask(dt, m)));
}
#endif

#endif  // HWY_NATIVE_UPPER_HALF_OF_MASK

// ------------------------------ OrderedDemote2MasksTo

#if (defined(HWY_NATIVE_ORDERED_DEMOTE_2_MASKS_TO) == \
     defined(HWY_TARGET_TOGGLE))
#ifdef HWY_NATIVE_ORDERED_DEMOTE_2_MASKS_TO
#undef HWY_NATIVE_ORDERED_DEMOTE_2_MASKS_TO
#else
#define HWY_NATIVE_ORDERED_DEMOTE_2_MASKS_TO
#endif

#if HWY_TARGET != HWY_SCALAR
template <class DTo, class DFrom>
HWY_API Mask<DTo> OrderedDemote2MasksTo(DTo d_to, DFrom d_from, Mask<DFrom> a,
                                        Mask<DFrom> b) {
  static_assert(
      sizeof(TFromD<DTo>) == sizeof(TFromD<DFrom>) / 2,
      "sizeof(TFromD<DTo>) must be equal to sizeof(TFromD<DFrom>) / 2");
  static_assert(IsSame<Mask<DTo>, Mask<Repartition<TFromD<DTo>, DFrom>>>(),
                "Mask<DTo> must be the same type as "
                "Mask<Repartition<TFromD<DTo>, DFrom>>>()");

  const RebindToSigned<decltype(d_from)> di_from;
  const RebindToSigned<decltype(d_to)> di_to;

  const auto va = BitCast(di_from, VecFromMask(d_from, a));
  const auto vb = BitCast(di_from, VecFromMask(d_from, b));
  return MaskFromVec(BitCast(d_to, OrderedDemote2To(di_to, va, vb)));
}
#endif

#endif  // HWY_NATIVE_ORDERED_DEMOTE_2_MASKS_TO

// ------------------------------ InterleaveWholeLower/InterleaveWholeUpper
#if (defined(HWY_NATIVE_INTERLEAVE_WHOLE) == defined(HWY_TARGET_TOGGLE))
#ifdef HWY_NATIVE_INTERLEAVE_WHOLE
#undef HWY_NATIVE_INTERLEAVE_WHOLE
#else
#define HWY_NATIVE_INTERLEAVE_WHOLE
#endif

#if HWY_TARGET != HWY_SCALAR
template <class D, HWY_IF_V_SIZE_LE_D(D, 16)>
HWY_API VFromD<D> InterleaveWholeLower(D d, VFromD<D> a, VFromD<D> b) {
  // InterleaveWholeLower(d, a, b) is equivalent to InterleaveLower(a, b) if
  // D().MaxBytes() <= 16 is true
  return InterleaveLower(d, a, b);
}
template <class D, HWY_IF_V_SIZE_LE_D(D, 16)>
HWY_API VFromD<D> InterleaveWholeUpper(D d, VFromD<D> a, VFromD<D> b) {
  // InterleaveWholeUpper(d, a, b) is equivalent to InterleaveUpper(a, b) if
  // D().MaxBytes() <= 16 is true
  return InterleaveUpper(d, a, b);
}

// InterleaveWholeLower/InterleaveWholeUpper for 32-byte vectors on AVX2/AVX3
// is implemented in x86_256-inl.h.

// InterleaveWholeLower/InterleaveWholeUpper for 64-byte vectors on AVX3 is
// implemented in x86_512-inl.h.

// InterleaveWholeLower/InterleaveWholeUpper for 32-byte vectors on WASM_EMU256
// is implemented in wasm_256-inl.h.
#endif  // HWY_TARGET != HWY_SCALAR

#endif  // HWY_NATIVE_INTERLEAVE_WHOLE

#if HWY_TARGET != HWY_SCALAR
// The InterleaveWholeLower without the optional D parameter is generic for all
// vector lengths.
template <class V>
HWY_API V InterleaveWholeLower(V a, V b) {
  return InterleaveWholeLower(DFromV<V>(), a, b);
}
#endif  // HWY_TARGET != HWY_SCALAR

// ------------------------------ AddSub

template <class V, HWY_IF_LANES_D(DFromV<V>, 1)>
HWY_API V AddSub(V a, V b) {
  // AddSub(a, b) for a one-lane vector is equivalent to Sub(a, b)
  return Sub(a, b);
}

// AddSub for F32x2, F32x4, and F64x2 vectors is implemented in x86_128-inl.h on
// SSSE3/SSE4/AVX2/AVX3

// AddSub for F32x8 and F64x4 vectors is implemented in x86_256-inl.h on
// AVX2/AVX3
template <class V, HWY_IF_V_SIZE_GT_V(V, ((HWY_TARGET <= HWY_SSSE3 &&
                                           hwy::IsFloat3264<TFromV<V>>())
                                              ? 32
                                              : sizeof(TFromV<V>)))>
HWY_API V AddSub(V a, V b) {
  using D = DFromV<decltype(a)>;
  using T = TFromD<D>;
  using TNegate = If<!hwy::IsSigned<T>(), MakeSigned<T>, T>;

  const D d;
  const Rebind<TNegate, D> d_negate;

  // Negate the even lanes of b
  const auto negated_even_b = OddEven(b, BitCast(d, Neg(BitCast(d_negate, b))));

  return Add(a, negated_even_b);
}

// ------------------------------ MaskedAddOr etc.
#if (defined(HWY_NATIVE_MASKED_ARITH) == defined(HWY_TARGET_TOGGLE))
#ifdef HWY_NATIVE_MASKED_ARITH
#undef HWY_NATIVE_MASKED_ARITH
#else
#define HWY_NATIVE_MASKED_ARITH
#endif

template <class V, class M>
HWY_API V MaskedMinOr(V no, M m, V a, V b) {
  return IfThenElse(m, Min(a, b), no);
}

template <class V, class M>
HWY_API V MaskedMaxOr(V no, M m, V a, V b) {
  return IfThenElse(m, Max(a, b), no);
}

template <class V, class M>
HWY_API V MaskedAddOr(V no, M m, V a, V b) {
  return IfThenElse(m, Add(a, b), no);
}

template <class V, class M>
HWY_API V MaskedSubOr(V no, M m, V a, V b) {
  return IfThenElse(m, Sub(a, b), no);
}

template <class V, class M>
HWY_API V MaskedMulOr(V no, M m, V a, V b) {
  return IfThenElse(m, Mul(a, b), no);
}

template <class V, class M>
HWY_API V MaskedDivOr(V no, M m, V a, V b) {
  return IfThenElse(m, Div(a, b), no);
}

template <class V, class M>
HWY_API V MaskedModOr(V no, M m, V a, V b) {
  return IfThenElse(m, Mod(a, b), no);
}

template <class V, class M>
HWY_API V MaskedSatAddOr(V no, M m, V a, V b) {
  return IfThenElse(m, SaturatedAdd(a, b), no);
}

template <class V, class M>
HWY_API V MaskedSatSubOr(V no, M m, V a, V b) {
  return IfThenElse(m, SaturatedSub(a, b), no);
}
#endif  // HWY_NATIVE_MASKED_ARITH

// ------------------------------ IfNegativeThenNegOrUndefIfZero

#if (defined(HWY_NATIVE_INTEGER_IF_NEGATIVE_THEN_NEG) == \
     defined(HWY_TARGET_TOGGLE))
#ifdef HWY_NATIVE_INTEGER_IF_NEGATIVE_THEN_NEG
#undef HWY_NATIVE_INTEGER_IF_NEGATIVE_THEN_NEG
#else
#define HWY_NATIVE_INTEGER_IF_NEGATIVE_THEN_NEG
#endif

template <class V, HWY_IF_NOT_FLOAT_NOR_SPECIAL_V(V)>
HWY_API V IfNegativeThenNegOrUndefIfZero(V mask, V v) {
#if HWY_HAVE_SCALABLE || HWY_TARGET == HWY_SVE_256 || HWY_TARGET == HWY_SVE2_128
  // MaskedSubOr is more efficient than IfNegativeThenElse on RVV/SVE
  const auto zero = Zero(DFromV<V>());
  return MaskedSubOr(v, Lt(mask, zero), zero, v);
#else
  return IfNegativeThenElse(mask, Neg(v), v);
#endif
}

#endif  // HWY_NATIVE_INTEGER_IF_NEGATIVE_THEN_NEG

template <class V, HWY_IF_FLOAT_V(V)>
HWY_API V IfNegativeThenNegOrUndefIfZero(V mask, V v) {
  return CopySign(v, Xor(mask, v));
}

// ------------------------------ SaturatedNeg

#if (defined(HWY_NATIVE_SATURATED_NEG_8_16_32) == defined(HWY_TARGET_TOGGLE))
#ifdef HWY_NATIVE_SATURATED_NEG_8_16_32
#undef HWY_NATIVE_SATURATED_NEG_8_16_32
#else
#define HWY_NATIVE_SATURATED_NEG_8_16_32
#endif

template <class V, HWY_IF_T_SIZE_ONE_OF_V(V, (1 << 1) | (1 << 2)),
          HWY_IF_SIGNED_V(V)>
HWY_API V SaturatedNeg(V v) {
  const DFromV<decltype(v)> d;
  return SaturatedSub(Zero(d), v);
}

template <class V, HWY_IF_I32(TFromV<V>)>
HWY_API V SaturatedNeg(V v) {
  const DFromV<decltype(v)> d;

#if HWY_TARGET == HWY_RVV ||                               \
    (HWY_TARGET >= HWY_PPC10 && HWY_TARGET <= HWY_PPC8) || \
    (HWY_TARGET >= HWY_SVE2_128 && HWY_TARGET <= HWY_NEON_WITHOUT_AES)
  // RVV/NEON/SVE/PPC have native I32 SaturatedSub instructions
  return SaturatedSub(Zero(d), v);
#else
  // ~v[i] - ((v[i] > LimitsMin<int32_t>()) ? -1 : 0) is equivalent to
  // (v[i] > LimitsMin<int32_t>) ? (-v[i]) : LimitsMax<int32_t>() since
  // -v[i] == ~v[i] + 1 == ~v[i] - (-1) and
  // ~LimitsMin<int32_t>() == LimitsMax<int32_t>().
  return Sub(Not(v), VecFromMask(d, Gt(v, Set(d, LimitsMin<int32_t>()))));
#endif
}
#endif  // HWY_NATIVE_SATURATED_NEG_8_16_32

#if (defined(HWY_NATIVE_SATURATED_NEG_64) == defined(HWY_TARGET_TOGGLE))
#ifdef HWY_NATIVE_SATURATED_NEG_64
#undef HWY_NATIVE_SATURATED_NEG_64
#else
#define HWY_NATIVE_SATURATED_NEG_64
#endif

template <class V, HWY_IF_I64(TFromV<V>)>
HWY_API V SaturatedNeg(V v) {
#if HWY_TARGET == HWY_RVV || \
    (HWY_TARGET >= HWY_SVE2_128 && HWY_TARGET <= HWY_NEON_WITHOUT_AES)
  // RVV/NEON/SVE have native I64 SaturatedSub instructions
  const DFromV<decltype(v)> d;
  return SaturatedSub(Zero(d), v);
#else
  const auto neg_v = Neg(v);
  return Add(neg_v, BroadcastSignBit(And(v, neg_v)));
#endif
}
#endif  // HWY_NATIVE_SATURATED_NEG_64

// ------------------------------ SaturatedAbs

#if (defined(HWY_NATIVE_SATURATED_ABS) == defined(HWY_TARGET_TOGGLE))
#ifdef HWY_NATIVE_SATURATED_ABS
#undef HWY_NATIVE_SATURATED_ABS
#else
#define HWY_NATIVE_SATURATED_ABS
#endif

template <class V, HWY_IF_SIGNED_V(V)>
HWY_API V SaturatedAbs(V v) {
  return Max(v, SaturatedNeg(v));
}

#endif

// ------------------------------ Reductions

// Targets follow one of two strategies. If HWY_NATIVE_REDUCE_SCALAR is toggled,
// they (RVV/SVE/Armv8/Emu128) implement ReduceSum and SumOfLanes via Set.
// Otherwise, they (Armv7/PPC/scalar/WASM/x86) define zero to most of the
// SumOfLanes overloads. For the latter group, we here define the remaining
// overloads, plus ReduceSum which uses them plus GetLane.
#if (defined(HWY_NATIVE_REDUCE_SCALAR) == defined(HWY_TARGET_TOGGLE))
#ifdef HWY_NATIVE_REDUCE_SCALAR
#undef HWY_NATIVE_REDUCE_SCALAR
#else
#define HWY_NATIVE_REDUCE_SCALAR
#endif

namespace detail {

// Allows reusing the same shuffle code for SumOfLanes/MinOfLanes/MaxOfLanes.
struct AddFunc {
  template <class V>
  V operator()(V a, V b) const {
    return Add(a, b);
  }
};

struct MinFunc {
  template <class V>
  V operator()(V a, V b) const {
    return Min(a, b);
  }
};

struct MaxFunc {
  template <class V>
  V operator()(V a, V b) const {
    return Max(a, b);
  }
};

// No-op for vectors of at most one block.
template <class D, class Func, HWY_IF_V_SIZE_LE_D(D, 16)>
HWY_INLINE VFromD<D> ReduceAcrossBlocks(D, Func, VFromD<D> v) {
  return v;
}

// Reduces a lane with its counterpart in other block(s). Shared by AVX2 and
// WASM_EMU256. AVX3 has its own overload.
template <class D, class Func, HWY_IF_V_SIZE_D(D, 32)>
HWY_INLINE VFromD<D> ReduceAcrossBlocks(D /*d*/, Func f, VFromD<D> v) {
  return f(v, SwapAdjacentBlocks(v));
}

// These return the reduction result broadcasted across all lanes. They assume
// the caller has already reduced across blocks.

template <class D, class Func, HWY_IF_LANES_PER_BLOCK_D(D, 2)>
HWY_INLINE VFromD<D> ReduceWithinBlocks(D d, Func f, VFromD<D> v10) {
  return f(v10, Reverse2(d, v10));
}

template <class D, class Func, HWY_IF_LANES_PER_BLOCK_D(D, 4)>
HWY_INLINE VFromD<D> ReduceWithinBlocks(D d, Func f, VFromD<D> v3210) {
  const VFromD<D> v0123 = Reverse4(d, v3210);
  const VFromD<D> v03_12_12_03 = f(v3210, v0123);
  const VFromD<D> v12_03_03_12 = Reverse2(d, v03_12_12_03);
  return f(v03_12_12_03, v12_03_03_12);
}

template <class D, class Func, HWY_IF_LANES_PER_BLOCK_D(D, 8)>
HWY_INLINE VFromD<D> ReduceWithinBlocks(D d, Func f, VFromD<D> v76543210) {
  // The upper half is reversed from the lower half; omit for brevity.
  const VFromD<D> v34_25_16_07 = f(v76543210, Reverse8(d, v76543210));
  const VFromD<D> v0347_1625_1625_0347 =
      f(v34_25_16_07, Reverse4(d, v34_25_16_07));
  return f(v0347_1625_1625_0347, Reverse2(d, v0347_1625_1625_0347));
}

template <class D, class Func, HWY_IF_LANES_PER_BLOCK_D(D, 16), HWY_IF_U8_D(D)>
HWY_INLINE VFromD<D> ReduceWithinBlocks(D d, Func f, VFromD<D> v) {
  const RepartitionToWide<decltype(d)> dw;
  using VW = VFromD<decltype(dw)>;
  const VW vw = BitCast(dw, v);
  // f is commutative, so no need to adapt for HWY_IS_LITTLE_ENDIAN.
  const VW even = And(vw, Set(dw, 0xFF));
  const VW odd = ShiftRight<8>(vw);
  const VW reduced = ReduceWithinBlocks(dw, f, f(even, odd));
#if HWY_IS_LITTLE_ENDIAN
  return DupEven(BitCast(d, reduced));
#else
  return DupOdd(BitCast(d, reduced));
#endif
}

template <class D, class Func, HWY_IF_LANES_PER_BLOCK_D(D, 16), HWY_IF_I8_D(D)>
HWY_INLINE VFromD<D> ReduceWithinBlocks(D d, Func f, VFromD<D> v) {
  const RepartitionToWide<decltype(d)> dw;
  using VW = VFromD<decltype(dw)>;
  const VW vw = BitCast(dw, v);
  // Sign-extend
  // f is commutative, so no need to adapt for HWY_IS_LITTLE_ENDIAN.
  const VW even = ShiftRight<8>(ShiftLeft<8>(vw));
  const VW odd = ShiftRight<8>(vw);
  const VW reduced = ReduceWithinBlocks(dw, f, f(even, odd));
#if HWY_IS_LITTLE_ENDIAN
  return DupEven(BitCast(d, reduced));
#else
  return DupOdd(BitCast(d, reduced));
#endif
}

}  // namespace detail

template <class D, HWY_IF_SUM_OF_LANES_D(D)>
HWY_API VFromD<D> SumOfLanes(D d, VFromD<D> v) {
  const detail::AddFunc f;
  v = detail::ReduceAcrossBlocks(d, f, v);
  return detail::ReduceWithinBlocks(d, f, v);
}
template <class D, HWY_IF_MINMAX_OF_LANES_D(D)>
HWY_API VFromD<D> MinOfLanes(D d, VFromD<D> v) {
  const detail::MinFunc f;
  v = detail::ReduceAcrossBlocks(d, f, v);
  return detail::ReduceWithinBlocks(d, f, v);
}
template <class D, HWY_IF_MINMAX_OF_LANES_D(D)>
HWY_API VFromD<D> MaxOfLanes(D d, VFromD<D> v) {
  const detail::MaxFunc f;
  v = detail::ReduceAcrossBlocks(d, f, v);
  return detail::ReduceWithinBlocks(d, f, v);
}

template <class D, HWY_IF_REDUCE_D(D)>
HWY_API TFromD<D> ReduceSum(D d, VFromD<D> v) {
  return GetLane(SumOfLanes(d, v));
}
template <class D, HWY_IF_REDUCE_D(D)>
HWY_API TFromD<D> ReduceMin(D d, VFromD<D> v) {
  return GetLane(MinOfLanes(d, v));
}
template <class D, HWY_IF_REDUCE_D(D)>
HWY_API TFromD<D> ReduceMax(D d, VFromD<D> v) {
  return GetLane(MaxOfLanes(d, v));
}

#endif  // HWY_NATIVE_REDUCE_SCALAR

// Corner cases for both generic and native implementations:
// N=1 (native covers N=2 e.g. for u64x2 and even u32x2 on Arm)
template <class D, HWY_IF_LANES_D(D, 1)>
HWY_API TFromD<D> ReduceSum(D /*d*/, VFromD<D> v) {
  return GetLane(v);
}
template <class D, HWY_IF_LANES_D(D, 1)>
HWY_API TFromD<D> ReduceMin(D /*d*/, VFromD<D> v) {
  return GetLane(v);
}
template <class D, HWY_IF_LANES_D(D, 1)>
HWY_API TFromD<D> ReduceMax(D /*d*/, VFromD<D> v) {
  return GetLane(v);
}

template <class D, HWY_IF_LANES_D(D, 1)>
HWY_API VFromD<D> SumOfLanes(D /* tag */, VFromD<D> v) {
  return v;
}
template <class D, HWY_IF_LANES_D(D, 1)>
HWY_API VFromD<D> MinOfLanes(D /* tag */, VFromD<D> v) {
  return v;
}
template <class D, HWY_IF_LANES_D(D, 1)>
HWY_API VFromD<D> MaxOfLanes(D /* tag */, VFromD<D> v) {
  return v;
}

// N=4 for 8-bit is still less than the minimum native size.

// ARMv7 NEON/PPC/RVV/SVE have target-specific implementations of the N=4 I8/U8
// ReduceSum operations
#if (defined(HWY_NATIVE_REDUCE_SUM_4_UI8) == defined(HWY_TARGET_TOGGLE))
#ifdef HWY_NATIVE_REDUCE_SUM_4_UI8
#undef HWY_NATIVE_REDUCE_SUM_4_UI8
#else
#define HWY_NATIVE_REDUCE_SUM_4_UI8
#endif
template <class D, HWY_IF_V_SIZE_D(D, 4), HWY_IF_UI8_D(D)>
HWY_API TFromD<D> ReduceSum(D d, VFromD<D> v) {
  const Twice<RepartitionToWide<decltype(d)>> dw;
  return static_cast<TFromD<D>>(ReduceSum(dw, PromoteTo(dw, v)));
}
#endif  // HWY_NATIVE_REDUCE_SUM_4_UI8

// RVV/SVE have target-specific implementations of the N=4 I8/U8
// ReduceMin/ReduceMax operations
#if (defined(HWY_NATIVE_REDUCE_MINMAX_4_UI8) == defined(HWY_TARGET_TOGGLE))
#ifdef HWY_NATIVE_REDUCE_MINMAX_4_UI8
#undef HWY_NATIVE_REDUCE_MINMAX_4_UI8
#else
#define HWY_NATIVE_REDUCE_MINMAX_4_UI8
#endif
template <class D, HWY_IF_V_SIZE_D(D, 4), HWY_IF_UI8_D(D)>
HWY_API TFromD<D> ReduceMin(D d, VFromD<D> v) {
  const Twice<RepartitionToWide<decltype(d)>> dw;
  return static_cast<TFromD<D>>(ReduceMin(dw, PromoteTo(dw, v)));
}
template <class D, HWY_IF_V_SIZE_D(D, 4), HWY_IF_UI8_D(D)>
HWY_API TFromD<D> ReduceMax(D d, VFromD<D> v) {
  const Twice<RepartitionToWide<decltype(d)>> dw;
  return static_cast<TFromD<D>>(ReduceMax(dw, PromoteTo(dw, v)));
}
#endif  // HWY_NATIVE_REDUCE_MINMAX_4_UI8

// ------------------------------ IsInf, IsFinite

// AVX3 has target-specific implementations of these.
#if (defined(HWY_NATIVE_ISINF) == defined(HWY_TARGET_TOGGLE))
#ifdef HWY_NATIVE_ISINF
#undef HWY_NATIVE_ISINF
#else
#define HWY_NATIVE_ISINF
#endif

template <class V, class D = DFromV<V>>
HWY_API MFromD<D> IsInf(const V v) {
  using T = TFromD<D>;
  const D d;
  const RebindToUnsigned<decltype(d)> du;
  const VFromD<decltype(du)> vu = BitCast(du, v);
  // 'Shift left' to clear the sign bit, check for exponent=max and mantissa=0.
  return RebindMask(
      d,
      Eq(Add(vu, vu),
         Set(du, static_cast<MakeUnsigned<T>>(hwy::MaxExponentTimes2<T>()))));
}

// Returns whether normal/subnormal/zero.
template <class V, class D = DFromV<V>>
HWY_API MFromD<D> IsFinite(const V v) {
  using T = TFromD<D>;
  const D d;
  const RebindToUnsigned<decltype(d)> du;
  const RebindToSigned<decltype(d)> di;  // cheaper than unsigned comparison
  const VFromD<decltype(du)> vu = BitCast(du, v);
// 'Shift left' to clear the sign bit. MSVC seems to generate incorrect code
// for AVX2 if we instead add vu + vu.
#if HWY_COMPILER_MSVC
  const VFromD<decltype(du)> shl = ShiftLeft<1>(vu);
#else
  const VFromD<decltype(du)> shl = Add(vu, vu);
#endif

  // Then shift right so we can compare with the max exponent (cannot compare
  // with MaxExponentTimes2 directly because it is negative and non-negative
  // floats would be greater).
  const VFromD<decltype(di)> exp =
      BitCast(di, ShiftRight<hwy::MantissaBits<T>() + 1>(shl));
  return RebindMask(d, Lt(exp, Set(di, hwy::MaxExponentField<T>())));
}

#endif  // HWY_NATIVE_ISINF

// ------------------------------ LoadInterleaved2

#if HWY_IDE || \
    (defined(HWY_NATIVE_LOAD_STORE_INTERLEAVED) == defined(HWY_TARGET_TOGGLE))
#ifdef HWY_NATIVE_LOAD_STORE_INTERLEAVED
#undef HWY_NATIVE_LOAD_STORE_INTERLEAVED
#else
#define HWY_NATIVE_LOAD_STORE_INTERLEAVED
#endif

template <class D, HWY_IF_LANES_GT_D(D, 1)>
HWY_API void LoadInterleaved2(D d, const TFromD<D>* HWY_RESTRICT unaligned,
                              VFromD<D>& v0, VFromD<D>& v1) {
  const VFromD<D> A = LoadU(d, unaligned);  // v1[1] v0[1] v1[0] v0[0]
  const VFromD<D> B = LoadU(d, unaligned + Lanes(d));
  v0 = ConcatEven(d, B, A);
  v1 = ConcatOdd(d, B, A);
}

template <class D, HWY_IF_LANES_D(D, 1)>
HWY_API void LoadInterleaved2(D d, const TFromD<D>* HWY_RESTRICT unaligned,
                              VFromD<D>& v0, VFromD<D>& v1) {
  v0 = LoadU(d, unaligned + 0);
  v1 = LoadU(d, unaligned + 1);
}

// ------------------------------ LoadInterleaved3 (CombineShiftRightBytes)

namespace detail {

#if HWY_IDE
template <class V>
HWY_INLINE V ShuffleTwo1230(V a, V /* b */) {
  return a;
}
template <class V>
HWY_INLINE V ShuffleTwo2301(V a, V /* b */) {
  return a;
}
template <class V>
HWY_INLINE V ShuffleTwo3012(V a, V /* b */) {
  return a;
}
#endif  // HWY_IDE

// Default for <= 128-bit vectors; x86_256 and x86_512 have their own overload.
template <class D, HWY_IF_V_SIZE_LE_D(D, 16)>
HWY_INLINE void LoadTransposedBlocks3(D d,
                                      const TFromD<D>* HWY_RESTRICT unaligned,
                                      VFromD<D>& A, VFromD<D>& B,
                                      VFromD<D>& C) {
  constexpr size_t kN = MaxLanes(d);
  A = LoadU(d, unaligned + 0 * kN);
  B = LoadU(d, unaligned + 1 * kN);
  C = LoadU(d, unaligned + 2 * kN);
}

}  // namespace detail

template <class D, HWY_IF_LANES_PER_BLOCK_D(D, 16)>
HWY_API void LoadInterleaved3(D d, const TFromD<D>* HWY_RESTRICT unaligned,
                              VFromD<D>& v0, VFromD<D>& v1, VFromD<D>& v2) {
  const RebindToUnsigned<decltype(d)> du;
  using V = VFromD<D>;
  using VU = VFromD<decltype(du)>;
  // Compact notation so these fit on one line: 12 := v1[2].
  V A;  // 05 24 14 04 23 13 03 22 12 02 21 11 01 20 10 00
  V B;  // 1a 0a 29 19 09 28 18 08 27 17 07 26 16 06 25 15
  V C;  // 2f 1f 0f 2e 1e 0e 2d 1d 0d 2c 1c 0c 2b 1b 0b 2a
  detail::LoadTransposedBlocks3(d, unaligned, A, B, C);
  // Compress all lanes belonging to v0 into consecutive lanes.
  constexpr uint8_t Z = 0x80;
  const VU idx_v0A =
      Dup128VecFromValues(du, 0, 3, 6, 9, 12, 15, Z, Z, Z, Z, Z, Z, Z, Z, Z, Z);
  const VU idx_v0B =
      Dup128VecFromValues(du, Z, Z, Z, Z, Z, Z, 2, 5, 8, 11, 14, Z, Z, Z, Z, Z);
  const VU idx_v0C =
      Dup128VecFromValues(du, Z, Z, Z, Z, Z, Z, Z, Z, Z, Z, Z, 1, 4, 7, 10, 13);
  const VU idx_v1A =
      Dup128VecFromValues(du, 1, 4, 7, 10, 13, Z, Z, Z, Z, Z, Z, Z, Z, Z, Z, Z);
  const VU idx_v1B =
      Dup128VecFromValues(du, Z, Z, Z, Z, Z, 0, 3, 6, 9, 12, 15, Z, Z, Z, Z, Z);
  const VU idx_v1C =
      Dup128VecFromValues(du, Z, Z, Z, Z, Z, Z, Z, Z, Z, Z, Z, 2, 5, 8, 11, 14);
  const VU idx_v2A =
      Dup128VecFromValues(du, 2, 5, 8, 11, 14, Z, Z, Z, Z, Z, Z, Z, Z, Z, Z, Z);
  const VU idx_v2B =
      Dup128VecFromValues(du, Z, Z, Z, Z, Z, 1, 4, 7, 10, 13, Z, Z, Z, Z, Z, Z);
  const VU idx_v2C =
      Dup128VecFromValues(du, Z, Z, Z, Z, Z, Z, Z, Z, Z, Z, 0, 3, 6, 9, 12, 15);
  const V v0L = BitCast(d, TableLookupBytesOr0(A, idx_v0A));
  const V v0M = BitCast(d, TableLookupBytesOr0(B, idx_v0B));
  const V v0U = BitCast(d, TableLookupBytesOr0(C, idx_v0C));
  const V v1L = BitCast(d, TableLookupBytesOr0(A, idx_v1A));
  const V v1M = BitCast(d, TableLookupBytesOr0(B, idx_v1B));
  const V v1U = BitCast(d, TableLookupBytesOr0(C, idx_v1C));
  const V v2L = BitCast(d, TableLookupBytesOr0(A, idx_v2A));
  const V v2M = BitCast(d, TableLookupBytesOr0(B, idx_v2B));
  const V v2U = BitCast(d, TableLookupBytesOr0(C, idx_v2C));
  v0 = Xor3(v0L, v0M, v0U);
  v1 = Xor3(v1L, v1M, v1U);
  v2 = Xor3(v2L, v2M, v2U);
}

// 8-bit lanes x8
template <class D, HWY_IF_LANES_PER_BLOCK_D(D, 8), HWY_IF_T_SIZE_D(D, 1)>
HWY_API void LoadInterleaved3(D d, const TFromD<D>* HWY_RESTRICT unaligned,
                              VFromD<D>& v0, VFromD<D>& v1, VFromD<D>& v2) {
  const RebindToUnsigned<decltype(d)> du;
  using V = VFromD<D>;
  using VU = VFromD<decltype(du)>;
  V A;  // v1[2] v0[2] v2[1] v1[1] v0[1] v2[0] v1[0] v0[0]
  V B;  // v0[5] v2[4] v1[4] v0[4] v2[3] v1[3] v0[3] v2[2]
  V C;  // v2[7] v1[7] v0[7] v2[6] v1[6] v0[6] v2[5] v1[5]
  detail::LoadTransposedBlocks3(d, unaligned, A, B, C);
  // Compress all lanes belonging to v0 into consecutive lanes.
  constexpr uint8_t Z = 0x80;
  const VU idx_v0A =
      Dup128VecFromValues(du, 0, 3, 6, Z, Z, Z, Z, Z, 0, 0, 0, 0, 0, 0, 0, 0);
  const VU idx_v0B =
      Dup128VecFromValues(du, Z, Z, Z, 1, 4, 7, Z, Z, 0, 0, 0, 0, 0, 0, 0, 0);
  const VU idx_v0C =
      Dup128VecFromValues(du, Z, Z, Z, Z, Z, Z, 2, 5, 0, 0, 0, 0, 0, 0, 0, 0);
  const VU idx_v1A =
      Dup128VecFromValues(du, 1, 4, 7, Z, Z, Z, Z, Z, 0, 0, 0, 0, 0, 0, 0, 0);
  const VU idx_v1B =
      Dup128VecFromValues(du, Z, Z, Z, 2, 5, Z, Z, Z, 0, 0, 0, 0, 0, 0, 0, 0);
  const VU idx_v1C =
      Dup128VecFromValues(du, Z, Z, Z, Z, Z, 0, 3, 6, 0, 0, 0, 0, 0, 0, 0, 0);
  const VU idx_v2A =
      Dup128VecFromValues(du, 2, 5, Z, Z, Z, Z, Z, Z, 0, 0, 0, 0, 0, 0, 0, 0);
  const VU idx_v2B =
      Dup128VecFromValues(du, Z, Z, 0, 3, 6, Z, Z, Z, 0, 0, 0, 0, 0, 0, 0, 0);
  const VU idx_v2C =
      Dup128VecFromValues(du, Z, Z, Z, Z, Z, 1, 4, 7, 0, 0, 0, 0, 0, 0, 0, 0);
  const V v0L = BitCast(d, TableLookupBytesOr0(A, idx_v0A));
  const V v0M = BitCast(d, TableLookupBytesOr0(B, idx_v0B));
  const V v0U = BitCast(d, TableLookupBytesOr0(C, idx_v0C));
  const V v1L = BitCast(d, TableLookupBytesOr0(A, idx_v1A));
  const V v1M = BitCast(d, TableLookupBytesOr0(B, idx_v1B));
  const V v1U = BitCast(d, TableLookupBytesOr0(C, idx_v1C));
  const V v2L = BitCast(d, TableLookupBytesOr0(A, idx_v2A));
  const V v2M = BitCast(d, TableLookupBytesOr0(B, idx_v2B));
  const V v2U = BitCast(d, TableLookupBytesOr0(C, idx_v2C));
  v0 = Xor3(v0L, v0M, v0U);
  v1 = Xor3(v1L, v1M, v1U);
  v2 = Xor3(v2L, v2M, v2U);
}

// 16-bit lanes x8
template <class D, HWY_IF_LANES_PER_BLOCK_D(D, 8), HWY_IF_T_SIZE_D(D, 2)>
HWY_API void LoadInterleaved3(D d, const TFromD<D>* HWY_RESTRICT unaligned,
                              VFromD<D>& v0, VFromD<D>& v1, VFromD<D>& v2) {
  const RebindToUnsigned<decltype(d)> du;
  const Repartition<uint8_t, decltype(du)> du8;
  using V = VFromD<D>;
  using VU8 = VFromD<decltype(du8)>;
  V A;  // v1[2] v0[2] v2[1] v1[1] v0[1] v2[0] v1[0] v0[0]
  V B;  // v0[5] v2[4] v1[4] v0[4] v2[3] v1[3] v0[3] v2[2]
  V C;  // v2[7] v1[7] v0[7] v2[6] v1[6] v0[6] v2[5] v1[5]
  detail::LoadTransposedBlocks3(d, unaligned, A, B, C);
  // Compress all lanes belonging to v0 into consecutive lanes. Same as above,
  // but each element of the array contains a byte index for a byte of a lane.
  constexpr uint8_t Z = 0x80;
  const VU8 idx_v0A = Dup128VecFromValues(du8, 0x00, 0x01, 0x06, 0x07, 0x0C,
                                          0x0D, Z, Z, Z, Z, Z, Z, Z, Z, Z, Z);
  const VU8 idx_v0B = Dup128VecFromValues(du8, Z, Z, Z, Z, Z, Z, 0x02, 0x03,
                                          0x08, 0x09, 0x0E, 0x0F, Z, Z, Z, Z);
  const VU8 idx_v0C = Dup128VecFromValues(du8, Z, Z, Z, Z, Z, Z, Z, Z, Z, Z, Z,
                                          Z, 0x04, 0x05, 0x0A, 0x0B);
  const VU8 idx_v1A = Dup128VecFromValues(du8, 0x02, 0x03, 0x08, 0x09, 0x0E,
                                          0x0F, Z, Z, Z, Z, Z, Z, Z, Z, Z, Z);
  const VU8 idx_v1B = Dup128VecFromValues(du8, Z, Z, Z, Z, Z, Z, 0x04, 0x05,
                                          0x0A, 0x0B, Z, Z, Z, Z, Z, Z);
  const VU8 idx_v1C = Dup128VecFromValues(du8, Z, Z, Z, Z, Z, Z, Z, Z, Z, Z,
                                          0x00, 0x01, 0x06, 0x07, 0x0C, 0x0D);
  const VU8 idx_v2A = Dup128VecFromValues(du8, 0x04, 0x05, 0x0A, 0x0B, Z, Z, Z,
                                          Z, Z, Z, Z, Z, Z, Z, Z, Z);
  const VU8 idx_v2B = Dup128VecFromValues(du8, Z, Z, Z, Z, 0x00, 0x01, 0x06,
                                          0x07, 0x0C, 0x0D, Z, Z, Z, Z, Z, Z);
  const VU8 idx_v2C = Dup128VecFromValues(du8, Z, Z, Z, Z, Z, Z, Z, Z, Z, Z,
                                          0x02, 0x03, 0x08, 0x09, 0x0E, 0x0F);
  const V v0L = TableLookupBytesOr0(A, BitCast(d, idx_v0A));
  const V v0M = TableLookupBytesOr0(B, BitCast(d, idx_v0B));
  const V v0U = TableLookupBytesOr0(C, BitCast(d, idx_v0C));
  const V v1L = TableLookupBytesOr0(A, BitCast(d, idx_v1A));
  const V v1M = TableLookupBytesOr0(B, BitCast(d, idx_v1B));
  const V v1U = TableLookupBytesOr0(C, BitCast(d, idx_v1C));
  const V v2L = TableLookupBytesOr0(A, BitCast(d, idx_v2A));
  const V v2M = TableLookupBytesOr0(B, BitCast(d, idx_v2B));
  const V v2U = TableLookupBytesOr0(C, BitCast(d, idx_v2C));
  v0 = Xor3(v0L, v0M, v0U);
  v1 = Xor3(v1L, v1M, v1U);
  v2 = Xor3(v2L, v2M, v2U);
}

template <class D, HWY_IF_LANES_PER_BLOCK_D(D, 4)>
HWY_API void LoadInterleaved3(D d, const TFromD<D>* HWY_RESTRICT unaligned,
                              VFromD<D>& v0, VFromD<D>& v1, VFromD<D>& v2) {
  using V = VFromD<D>;
  V A;  // v0[1] v2[0] v1[0] v0[0]
  V B;  // v1[2] v0[2] v2[1] v1[1]
  V C;  // v2[3] v1[3] v0[3] v2[2]
  detail::LoadTransposedBlocks3(d, unaligned, A, B, C);

  const V vxx_02_03_xx = OddEven(C, B);
  v0 = detail::ShuffleTwo1230(A, vxx_02_03_xx);

  // Shuffle2301 takes the upper/lower halves of the output from one input, so
  // we cannot just combine 13 and 10 with 12 and 11 (similar to v0/v2). Use
  // OddEven because it may have higher throughput than Shuffle.
  const V vxx_xx_10_11 = OddEven(A, B);
  const V v12_13_xx_xx = OddEven(B, C);
  v1 = detail::ShuffleTwo2301(vxx_xx_10_11, v12_13_xx_xx);

  const V vxx_20_21_xx = OddEven(B, A);
  v2 = detail::ShuffleTwo3012(vxx_20_21_xx, C);
}

template <class D, HWY_IF_LANES_PER_BLOCK_D(D, 2)>
HWY_API void LoadInterleaved3(D d, const TFromD<D>* HWY_RESTRICT unaligned,
                              VFromD<D>& v0, VFromD<D>& v1, VFromD<D>& v2) {
  VFromD<D> A;  // v1[0] v0[0]
  VFromD<D> B;  // v0[1] v2[0]
  VFromD<D> C;  // v2[1] v1[1]
  detail::LoadTransposedBlocks3(d, unaligned, A, B, C);
  v0 = OddEven(B, A);
  v1 = CombineShiftRightBytes<sizeof(TFromD<D>)>(d, C, A);
  v2 = OddEven(C, B);
}

template <class D, typename T = TFromD<D>, HWY_IF_LANES_D(D, 1)>
HWY_API void LoadInterleaved3(D d, const T* HWY_RESTRICT unaligned,
                              VFromD<D>& v0, VFromD<D>& v1, VFromD<D>& v2) {
  v0 = LoadU(d, unaligned + 0);
  v1 = LoadU(d, unaligned + 1);
  v2 = LoadU(d, unaligned + 2);
}

// ------------------------------ LoadInterleaved4

namespace detail {

// Default for <= 128-bit vectors; x86_256 and x86_512 have their own overload.
template <class D, HWY_IF_V_SIZE_LE_D(D, 16)>
HWY_INLINE void LoadTransposedBlocks4(D d,
                                      const TFromD<D>* HWY_RESTRICT unaligned,
                                      VFromD<D>& vA, VFromD<D>& vB,
                                      VFromD<D>& vC, VFromD<D>& vD) {
  constexpr size_t kN = MaxLanes(d);
  vA = LoadU(d, unaligned + 0 * kN);
  vB = LoadU(d, unaligned + 1 * kN);
  vC = LoadU(d, unaligned + 2 * kN);
  vD = LoadU(d, unaligned + 3 * kN);
}

}  // namespace detail

template <class D, HWY_IF_LANES_PER_BLOCK_D(D, 16)>
HWY_API void LoadInterleaved4(D d, const TFromD<D>* HWY_RESTRICT unaligned,
                              VFromD<D>& v0, VFromD<D>& v1, VFromD<D>& v2,
                              VFromD<D>& v3) {
  const Repartition<uint64_t, decltype(d)> d64;
  using V64 = VFromD<decltype(d64)>;
  using V = VFromD<D>;
  // 16 lanes per block; the lowest four blocks are at the bottom of vA..vD.
  // Here int[i] means the four interleaved values of the i-th 4-tuple and
  // int[3..0] indicates four consecutive 4-tuples (0 = least-significant).
  V vA;  // int[13..10] int[3..0]
  V vB;  // int[17..14] int[7..4]
  V vC;  // int[1b..18] int[b..8]
  V vD;  // int[1f..1c] int[f..c]
  detail::LoadTransposedBlocks4(d, unaligned, vA, vB, vC, vD);

  // For brevity, the comments only list the lower block (upper = lower + 0x10)
  const V v5140 = InterleaveLower(d, vA, vB);  // int[5,1,4,0]
  const V vd9c8 = InterleaveLower(d, vC, vD);  // int[d,9,c,8]
  const V v7362 = InterleaveUpper(d, vA, vB);  // int[7,3,6,2]
  const V vfbea = InterleaveUpper(d, vC, vD);  // int[f,b,e,a]

  const V v6420 = InterleaveLower(d, v5140, v7362);  // int[6,4,2,0]
  const V veca8 = InterleaveLower(d, vd9c8, vfbea);  // int[e,c,a,8]
  const V v7531 = InterleaveUpper(d, v5140, v7362);  // int[7,5,3,1]
  const V vfdb9 = InterleaveUpper(d, vd9c8, vfbea);  // int[f,d,b,9]

  const V64 v10L = BitCast(d64, InterleaveLower(d, v6420, v7531));  // v10[7..0]
  const V64 v10U = BitCast(d64, InterleaveLower(d, veca8, vfdb9));  // v10[f..8]
  const V64 v32L = BitCast(d64, InterleaveUpper(d, v6420, v7531));  // v32[7..0]
  const V64 v32U = BitCast(d64, InterleaveUpper(d, veca8, vfdb9));  // v32[f..8]

  v0 = BitCast(d, InterleaveLower(d64, v10L, v10U));
  v1 = BitCast(d, InterleaveUpper(d64, v10L, v10U));
  v2 = BitCast(d, InterleaveLower(d64, v32L, v32U));
  v3 = BitCast(d, InterleaveUpper(d64, v32L, v32U));
}

template <class D, HWY_IF_LANES_PER_BLOCK_D(D, 8)>
HWY_API void LoadInterleaved4(D d, const TFromD<D>* HWY_RESTRICT unaligned,
                              VFromD<D>& v0, VFromD<D>& v1, VFromD<D>& v2,
                              VFromD<D>& v3) {
  // In the last step, we interleave by half of the block size, which is usually
  // 8 bytes but half that for 8-bit x8 vectors.
  using TW = hwy::UnsignedFromSize<d.MaxBytes() == 8 ? 4 : 8>;
  const Repartition<TW, decltype(d)> dw;
  using VW = VFromD<decltype(dw)>;

  // (Comments are for 256-bit vectors.)
  // 8 lanes per block; the lowest four blocks are at the bottom of vA..vD.
  VFromD<D> vA;  // v3210[9]v3210[8] v3210[1]v3210[0]
  VFromD<D> vB;  // v3210[b]v3210[a] v3210[3]v3210[2]
  VFromD<D> vC;  // v3210[d]v3210[c] v3210[5]v3210[4]
  VFromD<D> vD;  // v3210[f]v3210[e] v3210[7]v3210[6]
  detail::LoadTransposedBlocks4(d, unaligned, vA, vB, vC, vD);

  const VFromD<D> va820 = InterleaveLower(d, vA, vB);  // v3210[a,8] v3210[2,0]
  const VFromD<D> vec64 = InterleaveLower(d, vC, vD);  // v3210[e,c] v3210[6,4]
  const VFromD<D> vb931 = InterleaveUpper(d, vA, vB);  // v3210[b,9] v3210[3,1]
  const VFromD<D> vfd75 = InterleaveUpper(d, vC, vD);  // v3210[f,d] v3210[7,5]

  const VW v10_b830 =  // v10[b..8] v10[3..0]
      BitCast(dw, InterleaveLower(d, va820, vb931));
  const VW v10_fc74 =  // v10[f..c] v10[7..4]
      BitCast(dw, InterleaveLower(d, vec64, vfd75));
  const VW v32_b830 =  // v32[b..8] v32[3..0]
      BitCast(dw, InterleaveUpper(d, va820, vb931));
  const VW v32_fc74 =  // v32[f..c] v32[7..4]
      BitCast(dw, InterleaveUpper(d, vec64, vfd75));

  v0 = BitCast(d, InterleaveLower(dw, v10_b830, v10_fc74));
  v1 = BitCast(d, InterleaveUpper(dw, v10_b830, v10_fc74));
  v2 = BitCast(d, InterleaveLower(dw, v32_b830, v32_fc74));
  v3 = BitCast(d, InterleaveUpper(dw, v32_b830, v32_fc74));
}

template <class D, HWY_IF_LANES_PER_BLOCK_D(D, 4)>
HWY_API void LoadInterleaved4(D d, const TFromD<D>* HWY_RESTRICT unaligned,
                              VFromD<D>& v0, VFromD<D>& v1, VFromD<D>& v2,
                              VFromD<D>& v3) {
  using V = VFromD<D>;
  V vA;  // v3210[4] v3210[0]
  V vB;  // v3210[5] v3210[1]
  V vC;  // v3210[6] v3210[2]
  V vD;  // v3210[7] v3210[3]
  detail::LoadTransposedBlocks4(d, unaligned, vA, vB, vC, vD);
  const V v10e = InterleaveLower(d, vA, vC);  // v1[6,4] v0[6,4] v1[2,0] v0[2,0]
  const V v10o = InterleaveLower(d, vB, vD);  // v1[7,5] v0[7,5] v1[3,1] v0[3,1]
  const V v32e = InterleaveUpper(d, vA, vC);  // v3[6,4] v2[6,4] v3[2,0] v2[2,0]
  const V v32o = InterleaveUpper(d, vB, vD);  // v3[7,5] v2[7,5] v3[3,1] v2[3,1]

  v0 = InterleaveLower(d, v10e, v10o);
  v1 = InterleaveUpper(d, v10e, v10o);
  v2 = InterleaveLower(d, v32e, v32o);
  v3 = InterleaveUpper(d, v32e, v32o);
}

template <class D, HWY_IF_LANES_PER_BLOCK_D(D, 2)>
HWY_API void LoadInterleaved4(D d, const TFromD<D>* HWY_RESTRICT unaligned,
                              VFromD<D>& v0, VFromD<D>& v1, VFromD<D>& v2,
                              VFromD<D>& v3) {
  VFromD<D> vA, vB, vC, vD;
  detail::LoadTransposedBlocks4(d, unaligned, vA, vB, vC, vD);
  v0 = InterleaveLower(d, vA, vC);
  v1 = InterleaveUpper(d, vA, vC);
  v2 = InterleaveLower(d, vB, vD);
  v3 = InterleaveUpper(d, vB, vD);
}

// Any T x1
template <class D, typename T = TFromD<D>, HWY_IF_LANES_D(D, 1)>
HWY_API void LoadInterleaved4(D d, const T* HWY_RESTRICT unaligned,
                              VFromD<D>& v0, VFromD<D>& v1, VFromD<D>& v2,
                              VFromD<D>& v3) {
  v0 = LoadU(d, unaligned + 0);
  v1 = LoadU(d, unaligned + 1);
  v2 = LoadU(d, unaligned + 2);
  v3 = LoadU(d, unaligned + 3);
}

// ------------------------------ StoreInterleaved2

namespace detail {

// Default for <= 128-bit vectors; x86_256 and x86_512 have their own overload.
template <class D, HWY_IF_V_SIZE_LE_D(D, 16)>
HWY_INLINE void StoreTransposedBlocks2(VFromD<D> A, VFromD<D> B, D d,
                                       TFromD<D>* HWY_RESTRICT unaligned) {
  constexpr size_t kN = MaxLanes(d);
  StoreU(A, d, unaligned + 0 * kN);
  StoreU(B, d, unaligned + 1 * kN);
}

}  // namespace detail

// >= 128 bit vector
template <class D, HWY_IF_V_SIZE_GT_D(D, 8)>
HWY_API void StoreInterleaved2(VFromD<D> v0, VFromD<D> v1, D d,
                               TFromD<D>* HWY_RESTRICT unaligned) {
  const auto v10L = InterleaveLower(d, v0, v1);  // .. v1[0] v0[0]
  const auto v10U = InterleaveUpper(d, v0, v1);  // .. v1[kN/2] v0[kN/2]
  detail::StoreTransposedBlocks2(v10L, v10U, d, unaligned);
}

// <= 64 bits
template <class V, class D, HWY_IF_V_SIZE_LE_D(D, 8)>
HWY_API void StoreInterleaved2(V part0, V part1, D d,
                               TFromD<D>* HWY_RESTRICT unaligned) {
  const Twice<decltype(d)> d2;
  const auto v0 = ZeroExtendVector(d2, part0);
  const auto v1 = ZeroExtendVector(d2, part1);
  const auto v10 = InterleaveLower(d2, v0, v1);
  StoreU(v10, d2, unaligned);
}

// ------------------------------ StoreInterleaved3 (CombineShiftRightBytes,
// TableLookupBytes)

namespace detail {

// Default for <= 128-bit vectors; x86_256 and x86_512 have their own overload.
template <class D, HWY_IF_V_SIZE_LE_D(D, 16)>
HWY_INLINE void StoreTransposedBlocks3(VFromD<D> A, VFromD<D> B, VFromD<D> C,
                                       D d, TFromD<D>* HWY_RESTRICT unaligned) {
  constexpr size_t kN = MaxLanes(d);
  StoreU(A, d, unaligned + 0 * kN);
  StoreU(B, d, unaligned + 1 * kN);
  StoreU(C, d, unaligned + 2 * kN);
}

}  // namespace detail

// >= 128-bit vector, 8-bit lanes
template <class D, HWY_IF_T_SIZE_D(D, 1), HWY_IF_V_SIZE_GT_D(D, 8)>
HWY_API void StoreInterleaved3(VFromD<D> v0, VFromD<D> v1, VFromD<D> v2, D d,
                               TFromD<D>* HWY_RESTRICT unaligned) {
  const RebindToUnsigned<decltype(d)> du;
  using TU = TFromD<decltype(du)>;
  const auto k5 = Set(du, TU{5});
  const auto k6 = Set(du, TU{6});

  // Interleave (v0,v1,v2) to (MSB on left, lane 0 on right):
  // v0[5], v2[4],v1[4],v0[4] .. v2[0],v1[0],v0[0]. We're expanding v0 lanes
  // to their place, with 0x80 so lanes to be filled from other vectors are 0
  // to enable blending by ORing together.
  const VFromD<decltype(du)> shuf_A0 =
      Dup128VecFromValues(du, 0, 0x80, 0x80, 1, 0x80, 0x80, 2, 0x80, 0x80, 3,
                          0x80, 0x80, 4, 0x80, 0x80, 5);
  // Cannot reuse shuf_A0 because it contains 5.
  const VFromD<decltype(du)> shuf_A1 =
      Dup128VecFromValues(du, 0x80, 0, 0x80, 0x80, 1, 0x80, 0x80, 2, 0x80, 0x80,
                          3, 0x80, 0x80, 4, 0x80, 0x80);
  // The interleaved vectors will be named A, B, C; temporaries with suffix
  // 0..2 indicate which input vector's lanes they hold.
  // cannot reuse shuf_A0 (has 5)
  const auto shuf_A2 = CombineShiftRightBytes<15>(du, shuf_A1, shuf_A1);
  const auto A0 = TableLookupBytesOr0(v0, shuf_A0);  // 5..4..3..2..1..0
  const auto A1 = TableLookupBytesOr0(v1, shuf_A1);  // ..4..3..2..1..0.
  const auto A2 = TableLookupBytesOr0(v2, shuf_A2);  // .4..3..2..1..0..
  const VFromD<D> A = BitCast(d, A0 | A1 | A2);

  // B: v1[10],v0[10], v2[9],v1[9],v0[9] .. , v2[6],v1[6],v0[6], v2[5],v1[5]
  const auto shuf_B0 = shuf_A2 + k6;  // .A..9..8..7..6..
  const auto shuf_B1 = shuf_A0 + k5;  // A..9..8..7..6..5
  const auto shuf_B2 = shuf_A1 + k5;  // ..9..8..7..6..5.
  const auto B0 = TableLookupBytesOr0(v0, shuf_B0);
  const auto B1 = TableLookupBytesOr0(v1, shuf_B1);
  const auto B2 = TableLookupBytesOr0(v2, shuf_B2);
  const VFromD<D> B = BitCast(d, B0 | B1 | B2);

  // C: v2[15],v1[15],v0[15], v2[11],v1[11],v0[11], v2[10]
  const auto shuf_C0 = shuf_B2 + k6;  // ..F..E..D..C..B.
  const auto shuf_C1 = shuf_B0 + k5;  // .F..E..D..C..B..
  const auto shuf_C2 = shuf_B1 + k5;  // F..E..D..C..B..A
  const auto C0 = TableLookupBytesOr0(v0, shuf_C0);
  const auto C1 = TableLookupBytesOr0(v1, shuf_C1);
  const auto C2 = TableLookupBytesOr0(v2, shuf_C2);
  const VFromD<D> C = BitCast(d, C0 | C1 | C2);

  detail::StoreTransposedBlocks3(A, B, C, d, unaligned);
}

// >= 128-bit vector, 16-bit lanes
template <class D, HWY_IF_T_SIZE_D(D, 2), HWY_IF_V_SIZE_GT_D(D, 8)>
HWY_API void StoreInterleaved3(VFromD<D> v0, VFromD<D> v1, VFromD<D> v2, D d,
                               TFromD<D>* HWY_RESTRICT unaligned) {
  const Repartition<uint8_t, decltype(d)> du8;
  const auto k2 = Set(du8, uint8_t{2 * sizeof(TFromD<D>)});
  const auto k3 = Set(du8, uint8_t{3 * sizeof(TFromD<D>)});

  // Interleave (v0,v1,v2) to (MSB on left, lane 0 on right):
  // v1[2],v0[2], v2[1],v1[1],v0[1], v2[0],v1[0],v0[0]. 0x80 so lanes to be
  // filled from other vectors are 0 for blending. Note that these are byte
  // indices for 16-bit lanes.
  const VFromD<decltype(du8)> shuf_A1 =
      Dup128VecFromValues(du8, 0x80, 0x80, 0, 1, 0x80, 0x80, 0x80, 0x80, 2, 3,
                          0x80, 0x80, 0x80, 0x80, 4, 5);
  const VFromD<decltype(du8)> shuf_A2 =
      Dup128VecFromValues(du8, 0x80, 0x80, 0x80, 0x80, 0, 1, 0x80, 0x80, 0x80,
                          0x80, 2, 3, 0x80, 0x80, 0x80, 0x80);

  // The interleaved vectors will be named A, B, C; temporaries with suffix
  // 0..2 indicate which input vector's lanes they hold.
  const auto shuf_A0 = CombineShiftRightBytes<2>(du8, shuf_A1, shuf_A1);

  const auto A0 = TableLookupBytesOr0(v0, shuf_A0);
  const auto A1 = TableLookupBytesOr0(v1, shuf_A1);
  const auto A2 = TableLookupBytesOr0(v2, shuf_A2);
  const VFromD<D> A = BitCast(d, A0 | A1 | A2);

  // B: v0[5] v2[4],v1[4],v0[4], v2[3],v1[3],v0[3], v2[2]
  const auto shuf_B0 = shuf_A1 + k3;  // 5..4..3.
  const auto shuf_B1 = shuf_A2 + k3;  // ..4..3..
  const auto shuf_B2 = shuf_A0 + k2;  // .4..3..2
  const auto B0 = TableLookupBytesOr0(v0, shuf_B0);
  const auto B1 = TableLookupBytesOr0(v1, shuf_B1);
  const auto B2 = TableLookupBytesOr0(v2, shuf_B2);
  const VFromD<D> B = BitCast(d, B0 | B1 | B2);

  // C: v2[7],v1[7],v0[7], v2[6],v1[6],v0[6], v2[5],v1[5]
  const auto shuf_C0 = shuf_B1 + k3;  // ..7..6..
  const auto shuf_C1 = shuf_B2 + k3;  // .7..6..5
  const auto shuf_C2 = shuf_B0 + k2;  // 7..6..5.
  const auto C0 = TableLookupBytesOr0(v0, shuf_C0);
  const auto C1 = TableLookupBytesOr0(v1, shuf_C1);
  const auto C2 = TableLookupBytesOr0(v2, shuf_C2);
  const VFromD<D> C = BitCast(d, C0 | C1 | C2);

  detail::StoreTransposedBlocks3(A, B, C, d, unaligned);
}

// >= 128-bit vector, 32-bit lanes
template <class D, HWY_IF_T_SIZE_D(D, 4), HWY_IF_V_SIZE_GT_D(D, 8)>
HWY_API void StoreInterleaved3(VFromD<D> v0, VFromD<D> v1, VFromD<D> v2, D d,
                               TFromD<D>* HWY_RESTRICT unaligned) {
  const RepartitionToWide<decltype(d)> dw;

  const VFromD<D> v10_v00 = InterleaveLower(d, v0, v1);
  const VFromD<D> v01_v20 = OddEven(v0, v2);
  // A: v0[1], v2[0],v1[0],v0[0] (<- lane 0)
  const VFromD<D> A = BitCast(
      d, InterleaveLower(dw, BitCast(dw, v10_v00), BitCast(dw, v01_v20)));

  const VFromD<D> v1_321 = ShiftRightLanes<1>(d, v1);
  const VFromD<D> v0_32 = ShiftRightLanes<2>(d, v0);
  const VFromD<D> v21_v11 = OddEven(v2, v1_321);
  const VFromD<D> v12_v02 = OddEven(v1_321, v0_32);
  // B: v1[2],v0[2], v2[1],v1[1]
  const VFromD<D> B = BitCast(
      d, InterleaveLower(dw, BitCast(dw, v21_v11), BitCast(dw, v12_v02)));

  // Notation refers to the upper 2 lanes of the vector for InterleaveUpper.
  const VFromD<D> v23_v13 = OddEven(v2, v1_321);
  const VFromD<D> v03_v22 = OddEven(v0, v2);
  // C: v2[3],v1[3],v0[3], v2[2]
  const VFromD<D> C = BitCast(
      d, InterleaveUpper(dw, BitCast(dw, v03_v22), BitCast(dw, v23_v13)));

  detail::StoreTransposedBlocks3(A, B, C, d, unaligned);
}

// >= 128-bit vector, 64-bit lanes
template <class D, HWY_IF_T_SIZE_D(D, 8), HWY_IF_V_SIZE_GT_D(D, 8)>
HWY_API void StoreInterleaved3(VFromD<D> v0, VFromD<D> v1, VFromD<D> v2, D d,
                               TFromD<D>* HWY_RESTRICT unaligned) {
  const VFromD<D> A = InterleaveLower(d, v0, v1);
  const VFromD<D> B = OddEven(v0, v2);
  const VFromD<D> C = InterleaveUpper(d, v1, v2);
  detail::StoreTransposedBlocks3(A, B, C, d, unaligned);
}

// 64-bit vector, 8-bit lanes
template <class D, HWY_IF_T_SIZE_D(D, 1), HWY_IF_V_SIZE_D(D, 8)>
HWY_API void StoreInterleaved3(VFromD<D> part0, VFromD<D> part1,
                               VFromD<D> part2, D d,
                               TFromD<D>* HWY_RESTRICT unaligned) {
  // Use full vectors for the shuffles and first result.
  constexpr size_t kFullN = 16 / sizeof(TFromD<D>);
  const Full128<uint8_t> du;
  const Full128<TFromD<D>> d_full;
  const auto k5 = Set(du, uint8_t{5});
  const auto k6 = Set(du, uint8_t{6});

  const VFromD<decltype(d_full)> v0{part0.raw};
  const VFromD<decltype(d_full)> v1{part1.raw};
  const VFromD<decltype(d_full)> v2{part2.raw};

  // Interleave (v0,v1,v2) to (MSB on left, lane 0 on right):
  // v1[2],v0[2], v2[1],v1[1],v0[1], v2[0],v1[0],v0[0]. 0x80 so lanes to be
  // filled from other vectors are 0 for blending.
  alignas(16) static constexpr uint8_t tbl_v0[16] = {
      0, 0x80, 0x80, 1, 0x80, 0x80, 2, 0x80, 0x80,  //
      3, 0x80, 0x80, 4, 0x80, 0x80, 5};
  alignas(16) static constexpr uint8_t tbl_v1[16] = {
      0x80, 0, 0x80, 0x80, 1, 0x80,  //
      0x80, 2, 0x80, 0x80, 3, 0x80, 0x80, 4, 0x80, 0x80};
  // The interleaved vectors will be named A, B, C; temporaries with suffix
  // 0..2 indicate which input vector's lanes they hold.
  const auto shuf_A0 = Load(du, tbl_v0);
  const auto shuf_A1 = Load(du, tbl_v1);  // cannot reuse shuf_A0 (5 in MSB)
  const auto shuf_A2 = CombineShiftRightBytes<15>(du, shuf_A1, shuf_A1);
  const auto A0 = TableLookupBytesOr0(v0, shuf_A0);  // 5..4..3..2..1..0
  const auto A1 = TableLookupBytesOr0(v1, shuf_A1);  // ..4..3..2..1..0.
  const auto A2 = TableLookupBytesOr0(v2, shuf_A2);  // .4..3..2..1..0..
  const auto A = BitCast(d_full, A0 | A1 | A2);
  StoreU(A, d_full, unaligned + 0 * kFullN);

  // Second (HALF) vector: v2[7],v1[7],v0[7], v2[6],v1[6],v0[6], v2[5],v1[5]
  const auto shuf_B0 = shuf_A2 + k6;  // ..7..6..
  const auto shuf_B1 = shuf_A0 + k5;  // .7..6..5
  const auto shuf_B2 = shuf_A1 + k5;  // 7..6..5.
  const auto B0 = TableLookupBytesOr0(v0, shuf_B0);
  const auto B1 = TableLookupBytesOr0(v1, shuf_B1);
  const auto B2 = TableLookupBytesOr0(v2, shuf_B2);
  const VFromD<D> B{BitCast(d_full, B0 | B1 | B2).raw};
  StoreU(B, d, unaligned + 1 * kFullN);
}

// 64-bit vector, 16-bit lanes
template <class D, HWY_IF_T_SIZE_D(D, 2), HWY_IF_LANES_D(D, 4)>
HWY_API void StoreInterleaved3(VFromD<D> part0, VFromD<D> part1,
                               VFromD<D> part2, D dh,
                               TFromD<D>* HWY_RESTRICT unaligned) {
  const Twice<D> d_full;
  const Full128<uint8_t> du8;
  const auto k2 = Set(du8, uint8_t{2 * sizeof(TFromD<D>)});
  const auto k3 = Set(du8, uint8_t{3 * sizeof(TFromD<D>)});

  const VFromD<decltype(d_full)> v0{part0.raw};
  const VFromD<decltype(d_full)> v1{part1.raw};
  const VFromD<decltype(d_full)> v2{part2.raw};

  // Interleave part (v0,v1,v2) to full (MSB on left, lane 0 on right):
  // v1[2],v0[2], v2[1],v1[1],v0[1], v2[0],v1[0],v0[0]. We're expanding v0 lanes
  // to their place, with 0x80 so lanes to be filled from other vectors are 0
  // to enable blending by ORing together.
  alignas(16) static constexpr uint8_t tbl_v1[16] = {
      0x80, 0x80, 0,    1,    0x80, 0x80, 0x80, 0x80,
      2,    3,    0x80, 0x80, 0x80, 0x80, 4,    5};
  alignas(16) static constexpr uint8_t tbl_v2[16] = {
      0x80, 0x80, 0x80, 0x80, 0,    1,    0x80, 0x80,
      0x80, 0x80, 2,    3,    0x80, 0x80, 0x80, 0x80};

  // The interleaved vectors will be named A, B; temporaries with suffix
  // 0..2 indicate which input vector's lanes they hold.
  const auto shuf_A1 = Load(du8, tbl_v1);  // 2..1..0.
                                           // .2..1..0
  const auto shuf_A0 = CombineShiftRightBytes<2>(du8, shuf_A1, shuf_A1);
  const auto shuf_A2 = Load(du8, tbl_v2);  // ..1..0..

  const auto A0 = TableLookupBytesOr0(v0, shuf_A0);
  const auto A1 = TableLookupBytesOr0(v1, shuf_A1);
  const auto A2 = TableLookupBytesOr0(v2, shuf_A2);
  const VFromD<decltype(d_full)> A = BitCast(d_full, A0 | A1 | A2);
  StoreU(A, d_full, unaligned);

  // Second (HALF) vector: v2[3],v1[3],v0[3], v2[2]
  const auto shuf_B0 = shuf_A1 + k3;  // ..3.
  const auto shuf_B1 = shuf_A2 + k3;  // .3..
  const auto shuf_B2 = shuf_A0 + k2;  // 3..2
  const auto B0 = TableLookupBytesOr0(v0, shuf_B0);
  const auto B1 = TableLookupBytesOr0(v1, shuf_B1);
  const auto B2 = TableLookupBytesOr0(v2, shuf_B2);
  const VFromD<decltype(d_full)> B = BitCast(d_full, B0 | B1 | B2);
  StoreU(VFromD<D>{B.raw}, dh, unaligned + MaxLanes(d_full));
}

// 64-bit vector, 32-bit lanes
template <class D, HWY_IF_T_SIZE_D(D, 4), HWY_IF_LANES_D(D, 2)>
HWY_API void StoreInterleaved3(VFromD<D> v0, VFromD<D> v1, VFromD<D> v2, D d,
                               TFromD<D>* HWY_RESTRICT unaligned) {
  // (same code as 128-bit vector, 64-bit lanes)
  const VFromD<D> v10_v00 = InterleaveLower(d, v0, v1);
  const VFromD<D> v01_v20 = OddEven(v0, v2);
  const VFromD<D> v21_v11 = InterleaveUpper(d, v1, v2);
  constexpr size_t kN = MaxLanes(d);
  StoreU(v10_v00, d, unaligned + 0 * kN);
  StoreU(v01_v20, d, unaligned + 1 * kN);
  StoreU(v21_v11, d, unaligned + 2 * kN);
}

// 64-bit lanes are handled by the N=1 case below.

// <= 32-bit vector, 8-bit lanes
template <class D, HWY_IF_T_SIZE_D(D, 1), HWY_IF_V_SIZE_LE_D(D, 4),
          HWY_IF_LANES_GT_D(D, 1)>
HWY_API void StoreInterleaved3(VFromD<D> part0, VFromD<D> part1,
                               VFromD<D> part2, D d,
                               TFromD<D>* HWY_RESTRICT unaligned) {
  // Use full vectors for the shuffles and result.
  const Full128<uint8_t> du;
  const Full128<TFromD<D>> d_full;

  const VFromD<decltype(d_full)> v0{part0.raw};
  const VFromD<decltype(d_full)> v1{part1.raw};
  const VFromD<decltype(d_full)> v2{part2.raw};

  // Interleave (v0,v1,v2). We're expanding v0 lanes to their place, with 0x80
  // so lanes to be filled from other vectors are 0 to enable blending by ORing
  // together.
  alignas(16) static constexpr uint8_t tbl_v0[16] = {
      0,    0x80, 0x80, 1,    0x80, 0x80, 2,    0x80,
      0x80, 3,    0x80, 0x80, 0x80, 0x80, 0x80, 0x80};
  // The interleaved vector will be named A; temporaries with suffix
  // 0..2 indicate which input vector's lanes they hold.
  const auto shuf_A0 = Load(du, tbl_v0);
  const auto shuf_A1 = CombineShiftRightBytes<15>(du, shuf_A0, shuf_A0);
  const auto shuf_A2 = CombineShiftRightBytes<14>(du, shuf_A0, shuf_A0);
  const auto A0 = TableLookupBytesOr0(v0, shuf_A0);  // ......3..2..1..0
  const auto A1 = TableLookupBytesOr0(v1, shuf_A1);  // .....3..2..1..0.
  const auto A2 = TableLookupBytesOr0(v2, shuf_A2);  // ....3..2..1..0..
  const VFromD<decltype(d_full)> A = BitCast(d_full, A0 | A1 | A2);
  alignas(16) TFromD<D> buf[MaxLanes(d_full)];
  StoreU(A, d_full, buf);
  CopyBytes<d.MaxBytes() * 3>(buf, unaligned);
}

// 32-bit vector, 16-bit lanes
template <class D, HWY_IF_T_SIZE_D(D, 2), HWY_IF_LANES_D(D, 2)>
HWY_API void StoreInterleaved3(VFromD<D> part0, VFromD<D> part1,
                               VFromD<D> part2, D d,
                               TFromD<D>* HWY_RESTRICT unaligned) {
  // Use full vectors for the shuffles and result.
  const Full128<uint8_t> du8;
  const Full128<TFromD<D>> d_full;

  const VFromD<decltype(d_full)> v0{part0.raw};
  const VFromD<decltype(d_full)> v1{part1.raw};
  const VFromD<decltype(d_full)> v2{part2.raw};

  // Interleave (v0,v1,v2). We're expanding v0 lanes to their place, with 0x80
  // so lanes to be filled from other vectors are 0 to enable blending by ORing
  // together.
  alignas(16) static constexpr uint8_t tbl_v2[16] = {
      0x80, 0x80, 0x80, 0x80, 0,    1,    0x80, 0x80,
      0x80, 0x80, 2,    3,    0x80, 0x80, 0x80, 0x80};
  // The interleaved vector will be named A; temporaries with suffix
  // 0..2 indicate which input vector's lanes they hold.
  const auto shuf_A2 =  // ..1..0..
      Load(du8, tbl_v2);
  const auto shuf_A1 =  // ...1..0.
      CombineShiftRightBytes<2>(du8, shuf_A2, shuf_A2);
  const auto shuf_A0 =  // ....1..0
      CombineShiftRightBytes<4>(du8, shuf_A2, shuf_A2);
  const auto A0 = TableLookupBytesOr0(v0, shuf_A0);  // ..1..0
  const auto A1 = TableLookupBytesOr0(v1, shuf_A1);  // .1..0.
  const auto A2 = TableLookupBytesOr0(v2, shuf_A2);  // 1..0..
  const auto A = BitCast(d_full, A0 | A1 | A2);
  alignas(16) TFromD<D> buf[MaxLanes(d_full)];
  StoreU(A, d_full, buf);
  CopyBytes<d.MaxBytes() * 3>(buf, unaligned);
}

// Single-element vector, any lane size: just store directly
template <class D, HWY_IF_LANES_D(D, 1)>
HWY_API void StoreInterleaved3(VFromD<D> v0, VFromD<D> v1, VFromD<D> v2, D d,
                               TFromD<D>* HWY_RESTRICT unaligned) {
  StoreU(v0, d, unaligned + 0);
  StoreU(v1, d, unaligned + 1);
  StoreU(v2, d, unaligned + 2);
}

// ------------------------------ StoreInterleaved4

namespace detail {

// Default for <= 128-bit vectors; x86_256 and x86_512 have their own overload.
template <class D, HWY_IF_V_SIZE_LE_D(D, 16)>
HWY_INLINE void StoreTransposedBlocks4(VFromD<D> vA, VFromD<D> vB, VFromD<D> vC,
                                       VFromD<D> vD, D d,
                                       TFromD<D>* HWY_RESTRICT unaligned) {
  constexpr size_t kN = MaxLanes(d);
  StoreU(vA, d, unaligned + 0 * kN);
  StoreU(vB, d, unaligned + 1 * kN);
  StoreU(vC, d, unaligned + 2 * kN);
  StoreU(vD, d, unaligned + 3 * kN);
}

}  // namespace detail

// >= 128-bit vector, 8..32-bit lanes
template <class D, HWY_IF_NOT_T_SIZE_D(D, 8), HWY_IF_V_SIZE_GT_D(D, 8)>
HWY_API void StoreInterleaved4(VFromD<D> v0, VFromD<D> v1, VFromD<D> v2,
                               VFromD<D> v3, D d,
                               TFromD<D>* HWY_RESTRICT unaligned) {
  const RepartitionToWide<decltype(d)> dw;
  const auto v10L = ZipLower(dw, v0, v1);  // .. v1[0] v0[0]
  const auto v32L = ZipLower(dw, v2, v3);
  const auto v10U = ZipUpper(dw, v0, v1);
  const auto v32U = ZipUpper(dw, v2, v3);
  // The interleaved vectors are vA, vB, vC, vD.
  const VFromD<D> vA = BitCast(d, InterleaveLower(dw, v10L, v32L));  // 3210
  const VFromD<D> vB = BitCast(d, InterleaveUpper(dw, v10L, v32L));
  const VFromD<D> vC = BitCast(d, InterleaveLower(dw, v10U, v32U));
  const VFromD<D> vD = BitCast(d, InterleaveUpper(dw, v10U, v32U));
  detail::StoreTransposedBlocks4(vA, vB, vC, vD, d, unaligned);
}

// >= 128-bit vector, 64-bit lanes
template <class D, HWY_IF_T_SIZE_D(D, 8), HWY_IF_V_SIZE_GT_D(D, 8)>
HWY_API void StoreInterleaved4(VFromD<D> v0, VFromD<D> v1, VFromD<D> v2,
                               VFromD<D> v3, D d,
                               TFromD<D>* HWY_RESTRICT unaligned) {
  // The interleaved vectors are vA, vB, vC, vD.
  const VFromD<D> vA = InterleaveLower(d, v0, v1);  // v1[0] v0[0]
  const VFromD<D> vB = InterleaveLower(d, v2, v3);
  const VFromD<D> vC = InterleaveUpper(d, v0, v1);
  const VFromD<D> vD = InterleaveUpper(d, v2, v3);
  detail::StoreTransposedBlocks4(vA, vB, vC, vD, d, unaligned);
}

// 64-bit vector, 8..32-bit lanes
template <class D, HWY_IF_NOT_T_SIZE_D(D, 8), HWY_IF_V_SIZE_D(D, 8)>
HWY_API void StoreInterleaved4(VFromD<D> part0, VFromD<D> part1,
                               VFromD<D> part2, VFromD<D> part3, D /* tag */,
                               TFromD<D>* HWY_RESTRICT unaligned) {
  // Use full vectors to reduce the number of stores.
  const Full128<TFromD<D>> d_full;
  const RepartitionToWide<decltype(d_full)> dw;
  const VFromD<decltype(d_full)> v0{part0.raw};
  const VFromD<decltype(d_full)> v1{part1.raw};
  const VFromD<decltype(d_full)> v2{part2.raw};
  const VFromD<decltype(d_full)> v3{part3.raw};
  const auto v10 = ZipLower(dw, v0, v1);  // v1[0] v0[0]
  const auto v32 = ZipLower(dw, v2, v3);
  const auto A = BitCast(d_full, InterleaveLower(dw, v10, v32));
  const auto B = BitCast(d_full, InterleaveUpper(dw, v10, v32));
  StoreU(A, d_full, unaligned);
  StoreU(B, d_full, unaligned + MaxLanes(d_full));
}

// 64-bit vector, 64-bit lane
template <class D, HWY_IF_T_SIZE_D(D, 8), HWY_IF_LANES_D(D, 1)>
HWY_API void StoreInterleaved4(VFromD<D> part0, VFromD<D> part1,
                               VFromD<D> part2, VFromD<D> part3, D /* tag */,
                               TFromD<D>* HWY_RESTRICT unaligned) {
  // Use full vectors to reduce the number of stores.
  const Full128<TFromD<D>> d_full;
  const VFromD<decltype(d_full)> v0{part0.raw};
  const VFromD<decltype(d_full)> v1{part1.raw};
  const VFromD<decltype(d_full)> v2{part2.raw};
  const VFromD<decltype(d_full)> v3{part3.raw};
  const auto A = InterleaveLower(d_full, v0, v1);  // v1[0] v0[0]
  const auto B = InterleaveLower(d_full, v2, v3);
  StoreU(A, d_full, unaligned);
  StoreU(B, d_full, unaligned + MaxLanes(d_full));
}

// <= 32-bit vectors
template <class D, HWY_IF_V_SIZE_LE_D(D, 4)>
HWY_API void StoreInterleaved4(VFromD<D> part0, VFromD<D> part1,
                               VFromD<D> part2, VFromD<D> part3, D d,
                               TFromD<D>* HWY_RESTRICT unaligned) {
  // Use full vectors to reduce the number of stores.
  const Full128<TFromD<D>> d_full;
  const RepartitionToWide<decltype(d_full)> dw;
  const VFromD<decltype(d_full)> v0{part0.raw};
  const VFromD<decltype(d_full)> v1{part1.raw};
  const VFromD<decltype(d_full)> v2{part2.raw};
  const VFromD<decltype(d_full)> v3{part3.raw};
  const auto v10 = ZipLower(dw, v0, v1);  // .. v1[0] v0[0]
  const auto v32 = ZipLower(dw, v2, v3);
  const auto v3210 = BitCast(d_full, InterleaveLower(dw, v10, v32));
  alignas(16) TFromD<D> buf[MaxLanes(d_full)];
  StoreU(v3210, d_full, buf);
  CopyBytes<d.MaxBytes() * 4>(buf, unaligned);
}

#endif  // HWY_NATIVE_LOAD_STORE_INTERLEAVED

// ------------------------------ LoadN

#if (defined(HWY_NATIVE_LOAD_N) == defined(HWY_TARGET_TOGGLE))

#ifdef HWY_NATIVE_LOAD_N
#undef HWY_NATIVE_LOAD_N
#else
#define HWY_NATIVE_LOAD_N
#endif

#if HWY_MEM_OPS_MIGHT_FAULT && !HWY_HAVE_SCALABLE
namespace detail {

template <class DTo, class DFrom>
HWY_INLINE VFromD<DTo> LoadNResizeBitCast(DTo d_to, DFrom d_from,
                                          VFromD<DFrom> v) {
#if HWY_TARGET <= HWY_SSE2
  // On SSE2/SSSE3/SSE4, the LoadU operation will zero out any lanes of v.raw
  // past the first (lowest-index) Lanes(d_from) lanes of v.raw if
  // sizeof(decltype(v.raw)) > d_from.MaxBytes() is true
  (void)d_from;
  return ResizeBitCast(d_to, v);
#else
  // On other targets such as PPC/NEON, the contents of any lanes past the first
  // (lowest-index) Lanes(d_from) lanes of v.raw might be non-zero if
  // sizeof(decltype(v.raw)) > d_from.MaxBytes() is true.
  return ZeroExtendResizeBitCast(d_to, d_from, v);
#endif
}

}  // namespace detail

template <class D, HWY_IF_V_SIZE_LE_D(D, 16), HWY_IF_LANES_D(D, 1),
          HWY_IF_NOT_BF16_D(D)>
HWY_API VFromD<D> LoadN(D d, const TFromD<D>* HWY_RESTRICT p,
                        size_t num_lanes) {
  return (num_lanes > 0) ? LoadU(d, p) : Zero(d);
}

template <class D, HWY_IF_V_SIZE_LE_D(D, 16), HWY_IF_LANES_D(D, 1),
          HWY_IF_NOT_BF16_D(D)>
HWY_API VFromD<D> LoadNOr(VFromD<D> no, D d, const TFromD<D>* HWY_RESTRICT p,
                          size_t num_lanes) {
  return (num_lanes > 0) ? LoadU(d, p) : no;
}

template <class D, HWY_IF_V_SIZE_LE_D(D, 16), HWY_IF_LANES_D(D, 2),
          HWY_IF_NOT_BF16_D(D)>
HWY_API VFromD<D> LoadN(D d, const TFromD<D>* HWY_RESTRICT p,
                        size_t num_lanes) {
  const FixedTag<TFromD<D>, 1> d1;

  if (num_lanes >= 2) return LoadU(d, p);
  if (num_lanes == 0) return Zero(d);
  return detail::LoadNResizeBitCast(d, d1, LoadU(d1, p));
}

template <class D, HWY_IF_V_SIZE_LE_D(D, 16), HWY_IF_LANES_D(D, 2),
          HWY_IF_NOT_BF16_D(D)>
HWY_API VFromD<D> LoadNOr(VFromD<D> no, D d, const TFromD<D>* HWY_RESTRICT p,
                          size_t num_lanes) {
  const FixedTag<TFromD<D>, 1> d1;

  if (num_lanes >= 2) return LoadU(d, p);
  if (num_lanes == 0) return no;
  return InterleaveLower(ResizeBitCast(d, LoadU(d1, p)), no);
}

template <class D, HWY_IF_V_SIZE_LE_D(D, 16), HWY_IF_LANES_D(D, 4),
          HWY_IF_NOT_BF16_D(D)>
HWY_API VFromD<D> LoadN(D d, const TFromD<D>* HWY_RESTRICT p,
                        size_t num_lanes) {
  const FixedTag<TFromD<D>, 2> d2;
  const Half<decltype(d2)> d1;

  if (num_lanes >= 4) return LoadU(d, p);
  if (num_lanes == 0) return Zero(d);
  if (num_lanes == 1) return detail::LoadNResizeBitCast(d, d1, LoadU(d1, p));

  // Two or three lanes.
  const VFromD<D> v_lo = detail::LoadNResizeBitCast(d, d2, LoadU(d2, p));
  return (num_lanes == 2) ? v_lo : InsertLane(v_lo, 2, p[2]);
}

template <class D, HWY_IF_V_SIZE_LE_D(D, 16), HWY_IF_LANES_D(D, 4),
          HWY_IF_NOT_BF16_D(D)>
HWY_API VFromD<D> LoadNOr(VFromD<D> no, D d, const TFromD<D>* HWY_RESTRICT p,
                          size_t num_lanes) {
  const FixedTag<TFromD<D>, 2> d2;

  if (num_lanes >= 4) return LoadU(d, p);
  if (num_lanes == 0) return no;
  if (num_lanes == 1) return InsertLane(no, 0, p[0]);

  // Two or three lanes.
  const VFromD<D> v_lo =
      ConcatUpperLower(d, no, ResizeBitCast(d, LoadU(d2, p)));
  return (num_lanes == 2) ? v_lo : InsertLane(v_lo, 2, p[2]);
}

template <class D, HWY_IF_V_SIZE_LE_D(D, 16), HWY_IF_LANES_D(D, 8),
          HWY_IF_NOT_BF16_D(D)>
HWY_API VFromD<D> LoadN(D d, const TFromD<D>* HWY_RESTRICT p,
                        size_t num_lanes) {
  const FixedTag<TFromD<D>, 4> d4;
  const Half<decltype(d4)> d2;
  const Half<decltype(d2)> d1;

  if (num_lanes >= 8) return LoadU(d, p);
  if (num_lanes == 0) return Zero(d);
  if (num_lanes == 1) return detail::LoadNResizeBitCast(d, d1, LoadU(d1, p));

  const size_t leading_len = num_lanes & 4;
  VFromD<decltype(d4)> v_trailing = Zero(d4);

  if ((num_lanes & 2) != 0) {
    const VFromD<decltype(d2)> v_trailing_lo2 = LoadU(d2, p + leading_len);
    if ((num_lanes & 1) != 0) {
      v_trailing = Combine(
          d4,
          detail::LoadNResizeBitCast(d2, d1, LoadU(d1, p + leading_len + 2)),
          v_trailing_lo2);
    } else {
      v_trailing = detail::LoadNResizeBitCast(d4, d2, v_trailing_lo2);
    }
  } else if ((num_lanes & 1) != 0) {
    v_trailing = detail::LoadNResizeBitCast(d4, d1, LoadU(d1, p + leading_len));
  }

  if (leading_len != 0) {
    return Combine(d, v_trailing, LoadU(d4, p));
  } else {
    return detail::LoadNResizeBitCast(d, d4, v_trailing);
  }
}

template <class D, HWY_IF_V_SIZE_LE_D(D, 16), HWY_IF_LANES_D(D, 8),
          HWY_IF_NOT_BF16_D(D)>
HWY_API VFromD<D> LoadNOr(VFromD<D> no, D d, const TFromD<D>* HWY_RESTRICT p,
                          size_t num_lanes) {
  const FixedTag<TFromD<D>, 4> d4;
  const Half<decltype(d4)> d2;
  const Half<decltype(d2)> d1;

  if (num_lanes >= 8) return LoadU(d, p);
  if (num_lanes == 0) return no;
  if (num_lanes == 1) return InsertLane(no, 0, p[0]);

  const size_t leading_len = num_lanes & 4;
  VFromD<decltype(d4)> v_trailing = ResizeBitCast(d4, no);

  if ((num_lanes & 2) != 0) {
    const VFromD<decltype(d2)> v_trailing_lo2 = LoadU(d2, p + leading_len);
    if ((num_lanes & 1) != 0) {
      v_trailing = Combine(
          d4,
          InterleaveLower(ResizeBitCast(d2, LoadU(d1, p + leading_len + 2)),
                          ResizeBitCast(d2, no)),
          v_trailing_lo2);
    } else {
      v_trailing = ConcatUpperLower(d4, ResizeBitCast(d4, no),
                                    ResizeBitCast(d4, v_trailing_lo2));
    }
  } else if ((num_lanes & 1) != 0) {
    v_trailing = InsertLane(ResizeBitCast(d4, no), 0, p[leading_len]);
  }

  if (leading_len != 0) {
    return Combine(d, v_trailing, LoadU(d4, p));
  } else {
    return ConcatUpperLower(d, no, ResizeBitCast(d, v_trailing));
  }
}

template <class D, HWY_IF_V_SIZE_LE_D(D, 16), HWY_IF_LANES_D(D, 16),
          HWY_IF_NOT_BF16_D(D)>
HWY_API VFromD<D> LoadN(D d, const TFromD<D>* HWY_RESTRICT p,
                        size_t num_lanes) {
  const FixedTag<TFromD<D>, 8> d8;
  const Half<decltype(d8)> d4;
  const Half<decltype(d4)> d2;
  const Half<decltype(d2)> d1;

  if (num_lanes >= 16) return LoadU(d, p);
  if (num_lanes == 0) return Zero(d);
  if (num_lanes == 1) return detail::LoadNResizeBitCast(d, d1, LoadU(d1, p));

  const size_t leading_len = num_lanes & 12;
  VFromD<decltype(d4)> v_trailing = Zero(d4);

  if ((num_lanes & 2) != 0) {
    const VFromD<decltype(d2)> v_trailing_lo2 = LoadU(d2, p + leading_len);
    if ((num_lanes & 1) != 0) {
      v_trailing = Combine(
          d4,
          detail::LoadNResizeBitCast(d2, d1, LoadU(d1, p + leading_len + 2)),
          v_trailing_lo2);
    } else {
      v_trailing = detail::LoadNResizeBitCast(d4, d2, v_trailing_lo2);
    }
  } else if ((num_lanes & 1) != 0) {
    v_trailing = detail::LoadNResizeBitCast(d4, d1, LoadU(d1, p + leading_len));
  }

  if (leading_len != 0) {
    if (leading_len >= 8) {
      const VFromD<decltype(d8)> v_hi7 =
          ((leading_len & 4) != 0)
              ? Combine(d8, v_trailing, LoadU(d4, p + 8))
              : detail::LoadNResizeBitCast(d8, d4, v_trailing);
      return Combine(d, v_hi7, LoadU(d8, p));
    } else {
      return detail::LoadNResizeBitCast(d, d8,
                                        Combine(d8, v_trailing, LoadU(d4, p)));
    }
  } else {
    return detail::LoadNResizeBitCast(d, d4, v_trailing);
  }
}

template <class D, HWY_IF_V_SIZE_LE_D(D, 16), HWY_IF_LANES_D(D, 16),
          HWY_IF_NOT_BF16_D(D)>
HWY_API VFromD<D> LoadNOr(VFromD<D> no, D d, const TFromD<D>* HWY_RESTRICT p,
                          size_t num_lanes) {
  const FixedTag<TFromD<D>, 8> d8;
  const Half<decltype(d8)> d4;
  const Half<decltype(d4)> d2;
  const Half<decltype(d2)> d1;

  if (num_lanes >= 16) return LoadU(d, p);
  if (num_lanes == 0) return no;
  if (num_lanes == 1) return InsertLane(no, 0, p[0]);

  const size_t leading_len = num_lanes & 12;
  VFromD<decltype(d4)> v_trailing = ResizeBitCast(d4, no);

  if ((num_lanes & 2) != 0) {
    const VFromD<decltype(d2)> v_trailing_lo2 = LoadU(d2, p + leading_len);
    if ((num_lanes & 1) != 0) {
      v_trailing = Combine(
          d4,
          InterleaveLower(ResizeBitCast(d2, LoadU(d1, p + leading_len + 2)),
                          ResizeBitCast(d2, no)),
          v_trailing_lo2);
    } else {
      v_trailing = ConcatUpperLower(d4, ResizeBitCast(d4, no),
                                    ResizeBitCast(d4, v_trailing_lo2));
    }
  } else if ((num_lanes & 1) != 0) {
    v_trailing = InsertLane(ResizeBitCast(d4, no), 0, p[leading_len]);
  }

  if (leading_len != 0) {
    if (leading_len >= 8) {
      const VFromD<decltype(d8)> v_hi7 =
          ((leading_len & 4) != 0)
              ? Combine(d8, v_trailing, LoadU(d4, p + 8))
              : ConcatUpperLower(d8, ResizeBitCast(d8, no),
                                 ResizeBitCast(d8, v_trailing));
      return Combine(d, v_hi7, LoadU(d8, p));
    } else {
      return ConcatUpperLower(
          d, ResizeBitCast(d, no),
          ResizeBitCast(d, Combine(d8, v_trailing, LoadU(d4, p))));
    }
  } else {
    const Repartition<uint32_t, D> du32;
    // lowest 4 bytes from v_trailing, next 4 from no.
    const VFromD<decltype(du32)> lo8 =
        InterleaveLower(ResizeBitCast(du32, v_trailing), BitCast(du32, no));
    return ConcatUpperLower(d, ResizeBitCast(d, no), ResizeBitCast(d, lo8));
  }
}

#if HWY_MAX_BYTES >= 32

template <class D, HWY_IF_V_SIZE_GT_D(D, 16), HWY_IF_NOT_BF16_D(D)>
HWY_API VFromD<D> LoadN(D d, const TFromD<D>* HWY_RESTRICT p,
                        size_t num_lanes) {
  if (num_lanes >= Lanes(d)) return LoadU(d, p);

  const Half<decltype(d)> dh;
  const size_t half_N = Lanes(dh);
  if (num_lanes <= half_N) {
    return ZeroExtendVector(d, LoadN(dh, p, num_lanes));
  } else {
    const VFromD<decltype(dh)> v_lo = LoadU(dh, p);
    const VFromD<decltype(dh)> v_hi = LoadN(dh, p + half_N, num_lanes - half_N);
    return Combine(d, v_hi, v_lo);
  }
}

template <class D, HWY_IF_V_SIZE_GT_D(D, 16), HWY_IF_NOT_BF16_D(D)>
HWY_API VFromD<D> LoadNOr(VFromD<D> no, D d, const TFromD<D>* HWY_RESTRICT p,
                          size_t num_lanes) {
  if (num_lanes >= Lanes(d)) return LoadU(d, p);

  const Half<decltype(d)> dh;
  const size_t half_N = Lanes(dh);
  const VFromD<decltype(dh)> no_h = LowerHalf(no);
  if (num_lanes <= half_N) {
    return ConcatUpperLower(d, no,
                            ResizeBitCast(d, LoadNOr(no_h, dh, p, num_lanes)));
  } else {
    const VFromD<decltype(dh)> v_lo = LoadU(dh, p);
    const VFromD<decltype(dh)> v_hi =
        LoadNOr(no_h, dh, p + half_N, num_lanes - half_N);
    return Combine(d, v_hi, v_lo);
  }
}

#endif  // HWY_MAX_BYTES >= 32

template <class D, HWY_IF_BF16_D(D)>
HWY_API VFromD<D> LoadN(D d, const TFromD<D>* HWY_RESTRICT p,
                        size_t num_lanes) {
  const RebindToUnsigned<D> du;
  return BitCast(d, LoadN(du, detail::U16LanePointer(p), num_lanes));
}

template <class D, HWY_IF_BF16_D(D)>
HWY_API VFromD<D> LoadNOr(VFromD<D> no, D d, const TFromD<D>* HWY_RESTRICT p,
                          size_t num_lanes) {
  const RebindToUnsigned<D> du;
  return BitCast(
      d, LoadNOr(BitCast(du, no), du, detail::U16LanePointer(p), num_lanes));
}

#else  // !HWY_MEM_OPS_MIGHT_FAULT || HWY_HAVE_SCALABLE

// For SVE and non-sanitizer AVX-512; RVV has its own specialization.
template <class D>
HWY_API VFromD<D> LoadN(D d, const TFromD<D>* HWY_RESTRICT p,
                        size_t num_lanes) {
#if HWY_MEM_OPS_MIGHT_FAULT
  if (num_lanes <= 0) return Zero(d);
#endif

  return MaskedLoad(FirstN(d, num_lanes), d, p);
}

template <class D>
HWY_API VFromD<D> LoadNOr(VFromD<D> no, D d, const TFromD<D>* HWY_RESTRICT p,
                          size_t num_lanes) {
#if HWY_MEM_OPS_MIGHT_FAULT
  if (num_lanes <= 0) return no;
#endif

  return MaskedLoadOr(no, FirstN(d, num_lanes), d, p);
}

#endif  // HWY_MEM_OPS_MIGHT_FAULT && !HWY_HAVE_SCALABLE
#endif  // HWY_NATIVE_LOAD_N

// ------------------------------ StoreN
#if (defined(HWY_NATIVE_STORE_N) == defined(HWY_TARGET_TOGGLE))
#ifdef HWY_NATIVE_STORE_N
#undef HWY_NATIVE_STORE_N
#else
#define HWY_NATIVE_STORE_N
#endif

#if HWY_MEM_OPS_MIGHT_FAULT && !HWY_HAVE_SCALABLE
namespace detail {

template <class DH, HWY_IF_V_SIZE_LE_D(DH, 4)>
HWY_INLINE VFromD<DH> StoreNGetUpperHalf(DH dh, VFromD<Twice<DH>> v) {
  constexpr size_t kMinShrVectBytes =
      (HWY_TARGET == HWY_NEON || HWY_TARGET == HWY_NEON_WITHOUT_AES) ? 8 : 16;
  const FixedTag<uint8_t, kMinShrVectBytes> d_shift;
  return ResizeBitCast(
      dh, ShiftRightBytes<dh.MaxBytes()>(d_shift, ResizeBitCast(d_shift, v)));
}

template <class DH, HWY_IF_V_SIZE_GT_D(DH, 4)>
HWY_INLINE VFromD<DH> StoreNGetUpperHalf(DH dh, VFromD<Twice<DH>> v) {
  return UpperHalf(dh, v);
}

}  // namespace detail

template <class D, HWY_IF_V_SIZE_LE_D(D, 16), HWY_IF_LANES_D(D, 1),
          typename T = TFromD<D>>
HWY_API void StoreN(VFromD<D> v, D d, T* HWY_RESTRICT p,
                    size_t max_lanes_to_store) {
  if (max_lanes_to_store > 0) {
    StoreU(v, d, p);
  }
}

template <class D, HWY_IF_V_SIZE_LE_D(D, 16), HWY_IF_LANES_D(D, 2),
          typename T = TFromD<D>>
HWY_API void StoreN(VFromD<D> v, D d, T* HWY_RESTRICT p,
                    size_t max_lanes_to_store) {
  if (max_lanes_to_store > 1) {
    StoreU(v, d, p);
  } else if (max_lanes_to_store == 1) {
    const FixedTag<TFromD<D>, 1> d1;
    StoreU(LowerHalf(d1, v), d1, p);
  }
}

template <class D, HWY_IF_V_SIZE_LE_D(D, 16), HWY_IF_LANES_D(D, 4),
          typename T = TFromD<D>>
HWY_API void StoreN(VFromD<D> v, D d, T* HWY_RESTRICT p,
                    size_t max_lanes_to_store) {
  const FixedTag<TFromD<D>, 2> d2;
  const Half<decltype(d2)> d1;

  if (max_lanes_to_store > 1) {
    if (max_lanes_to_store >= 4) {
      StoreU(v, d, p);
    } else {
      StoreU(ResizeBitCast(d2, v), d2, p);
      if (max_lanes_to_store == 3) {
        StoreU(ResizeBitCast(d1, detail::StoreNGetUpperHalf(d2, v)), d1, p + 2);
      }
    }
  } else if (max_lanes_to_store == 1) {
    StoreU(ResizeBitCast(d1, v), d1, p);
  }
}

template <class D, HWY_IF_V_SIZE_LE_D(D, 16), HWY_IF_LANES_D(D, 8),
          typename T = TFromD<D>>
HWY_API void StoreN(VFromD<D> v, D d, T* HWY_RESTRICT p,
                    size_t max_lanes_to_store) {
  const FixedTag<TFromD<D>, 4> d4;
  const Half<decltype(d4)> d2;
  const Half<decltype(d2)> d1;

  if (max_lanes_to_store <= 1) {
    if (max_lanes_to_store == 1) {
      StoreU(ResizeBitCast(d1, v), d1, p);
    }
  } else if (max_lanes_to_store >= 8) {
    StoreU(v, d, p);
  } else if (max_lanes_to_store >= 4) {
    StoreU(LowerHalf(d4, v), d4, p);
    StoreN(detail::StoreNGetUpperHalf(d4, v), d4, p + 4,
           max_lanes_to_store - 4);
  } else {
    StoreN(LowerHalf(d4, v), d4, p, max_lanes_to_store);
  }
}

template <class D, HWY_IF_V_SIZE_LE_D(D, 16), HWY_IF_LANES_D(D, 16),
          typename T = TFromD<D>>
HWY_API void StoreN(VFromD<D> v, D d, T* HWY_RESTRICT p,
                    size_t max_lanes_to_store) {
  const FixedTag<TFromD<D>, 8> d8;
  const Half<decltype(d8)> d4;
  const Half<decltype(d4)> d2;
  const Half<decltype(d2)> d1;

  if (max_lanes_to_store <= 1) {
    if (max_lanes_to_store == 1) {
      StoreU(ResizeBitCast(d1, v), d1, p);
    }
  } else if (max_lanes_to_store >= 16) {
    StoreU(v, d, p);
  } else if (max_lanes_to_store >= 8) {
    StoreU(LowerHalf(d8, v), d8, p);
    StoreN(detail::StoreNGetUpperHalf(d8, v), d8, p + 8,
           max_lanes_to_store - 8);
  } else {
    StoreN(LowerHalf(d8, v), d8, p, max_lanes_to_store);
  }
}

#if HWY_MAX_BYTES >= 32
template <class D, HWY_IF_V_SIZE_GT_D(D, 16), typename T = TFromD<D>>
HWY_API void StoreN(VFromD<D> v, D d, T* HWY_RESTRICT p,
                    size_t max_lanes_to_store) {
  const size_t N = Lanes(d);
  if (max_lanes_to_store >= N) {
    StoreU(v, d, p);
    return;
  }

  const Half<decltype(d)> dh;
  const size_t half_N = Lanes(dh);
  if (max_lanes_to_store <= half_N) {
    StoreN(LowerHalf(dh, v), dh, p, max_lanes_to_store);
  } else {
    StoreU(LowerHalf(dh, v), dh, p);
    StoreN(UpperHalf(dh, v), dh, p + half_N, max_lanes_to_store - half_N);
  }
}
#endif  // HWY_MAX_BYTES >= 32

#else  // !HWY_MEM_OPS_MIGHT_FAULT || HWY_HAVE_SCALABLE
template <class D, typename T = TFromD<D>>
HWY_API void StoreN(VFromD<D> v, D d, T* HWY_RESTRICT p,
                    size_t max_lanes_to_store) {
  const size_t N = Lanes(d);
  const size_t clamped_max_lanes_to_store = HWY_MIN(max_lanes_to_store, N);
#if HWY_MEM_OPS_MIGHT_FAULT
  if (clamped_max_lanes_to_store == 0) return;
#endif

  BlendedStore(v, FirstN(d, clamped_max_lanes_to_store), d, p);

  detail::MaybeUnpoison(p, clamped_max_lanes_to_store);
}
#endif  // HWY_MEM_OPS_MIGHT_FAULT && !HWY_HAVE_SCALABLE

#endif  // (defined(HWY_NATIVE_STORE_N) == defined(HWY_TARGET_TOGGLE))

// ------------------------------ Scatter

#if (defined(HWY_NATIVE_SCATTER) == defined(HWY_TARGET_TOGGLE))
#ifdef HWY_NATIVE_SCATTER
#undef HWY_NATIVE_SCATTER
#else
#define HWY_NATIVE_SCATTER
#endif

template <class D, typename T = TFromD<D>>
HWY_API void ScatterOffset(VFromD<D> v, D d, T* HWY_RESTRICT base,
                           VFromD<RebindToSigned<D>> offset) {
  const RebindToSigned<decltype(d)> di;
  using TI = TFromD<decltype(di)>;
  static_assert(sizeof(T) == sizeof(TI), "Index/lane size must match");

  HWY_ALIGN T lanes[MaxLanes(d)];
  Store(v, d, lanes);

  HWY_ALIGN TI offset_lanes[MaxLanes(d)];
  Store(offset, di, offset_lanes);

  uint8_t* base_bytes = reinterpret_cast<uint8_t*>(base);
  for (size_t i = 0; i < MaxLanes(d); ++i) {
    CopyBytes<sizeof(T)>(&lanes[i], base_bytes + offset_lanes[i]);
  }
}

template <class D, typename T = TFromD<D>>
HWY_API void ScatterIndex(VFromD<D> v, D d, T* HWY_RESTRICT base,
                          VFromD<RebindToSigned<D>> index) {
  const RebindToSigned<decltype(d)> di;
  using TI = TFromD<decltype(di)>;
  static_assert(sizeof(T) == sizeof(TI), "Index/lane size must match");

  HWY_ALIGN T lanes[MaxLanes(d)];
  Store(v, d, lanes);

  HWY_ALIGN TI index_lanes[MaxLanes(d)];
  Store(index, di, index_lanes);

  for (size_t i = 0; i < MaxLanes(d); ++i) {
    base[index_lanes[i]] = lanes[i];
  }
}

template <class D, typename T = TFromD<D>>
HWY_API void MaskedScatterIndex(VFromD<D> v, MFromD<D> m, D d,
                                T* HWY_RESTRICT base,
                                VFromD<RebindToSigned<D>> index) {
  const RebindToSigned<decltype(d)> di;
  using TI = TFromD<decltype(di)>;
  static_assert(sizeof(T) == sizeof(TI), "Index/lane size must match");

  HWY_ALIGN T lanes[MaxLanes(d)];
  Store(v, d, lanes);

  HWY_ALIGN TI index_lanes[MaxLanes(d)];
  Store(index, di, index_lanes);

  HWY_ALIGN TI mask_lanes[MaxLanes(di)];
  Store(BitCast(di, VecFromMask(d, m)), di, mask_lanes);

  for (size_t i = 0; i < MaxLanes(d); ++i) {
    if (mask_lanes[i]) base[index_lanes[i]] = lanes[i];
  }
}

#endif  // (defined(HWY_NATIVE_SCATTER) == defined(HWY_TARGET_TOGGLE))

// ------------------------------ Gather

#if (defined(HWY_NATIVE_GATHER) == defined(HWY_TARGET_TOGGLE))
#ifdef HWY_NATIVE_GATHER
#undef HWY_NATIVE_GATHER
#else
#define HWY_NATIVE_GATHER
#endif

template <class D, typename T = TFromD<D>>
HWY_API VFromD<D> GatherOffset(D d, const T* HWY_RESTRICT base,
                               VFromD<RebindToSigned<D>> offset) {
  const RebindToSigned<D> di;
  using TI = TFromD<decltype(di)>;
  static_assert(sizeof(T) == sizeof(TI), "Index/lane size must match");

  HWY_ALIGN TI offset_lanes[MaxLanes(d)];
  Store(offset, di, offset_lanes);

  HWY_ALIGN T lanes[MaxLanes(d)];
  const uint8_t* base_bytes = reinterpret_cast<const uint8_t*>(base);
  for (size_t i = 0; i < MaxLanes(d); ++i) {
    HWY_DASSERT(offset_lanes[i] >= 0);
    CopyBytes<sizeof(T)>(base_bytes + offset_lanes[i], &lanes[i]);
  }
  return Load(d, lanes);
}

template <class D, typename T = TFromD<D>>
HWY_API VFromD<D> GatherIndex(D d, const T* HWY_RESTRICT base,
                              VFromD<RebindToSigned<D>> index) {
  const RebindToSigned<D> di;
  using TI = TFromD<decltype(di)>;
  static_assert(sizeof(T) == sizeof(TI), "Index/lane size must match");

  HWY_ALIGN TI index_lanes[MaxLanes(d)];
  Store(index, di, index_lanes);

  HWY_ALIGN T lanes[MaxLanes(d)];
  for (size_t i = 0; i < MaxLanes(d); ++i) {
    HWY_DASSERT(index_lanes[i] >= 0);
    lanes[i] = base[index_lanes[i]];
  }
  return Load(d, lanes);
}

template <class D, typename T = TFromD<D>>
HWY_API VFromD<D> MaskedGatherIndex(MFromD<D> m, D d,
                                    const T* HWY_RESTRICT base,
                                    VFromD<RebindToSigned<D>> index) {
  const RebindToSigned<D> di;
  using TI = TFromD<decltype(di)>;
  static_assert(sizeof(T) == sizeof(TI), "Index/lane size must match");

  HWY_ALIGN TI index_lanes[MaxLanes(di)];
  Store(index, di, index_lanes);

  HWY_ALIGN TI mask_lanes[MaxLanes(di)];
  Store(BitCast(di, VecFromMask(d, m)), di, mask_lanes);

  HWY_ALIGN T lanes[MaxLanes(d)];
  for (size_t i = 0; i < MaxLanes(d); ++i) {
    HWY_DASSERT(index_lanes[i] >= 0);
    lanes[i] = mask_lanes[i] ? base[index_lanes[i]] : T{0};
  }
  return Load(d, lanes);
}

template <class D, typename T = TFromD<D>>
HWY_API VFromD<D> MaskedGatherIndexOr(VFromD<D> no, MFromD<D> m, D d,
                                      const T* HWY_RESTRICT base,
                                      VFromD<RebindToSigned<D>> index) {
  const RebindToSigned<D> di;
  using TI = TFromD<decltype(di)>;
  static_assert(sizeof(T) == sizeof(TI), "Index/lane size must match");

  HWY_ALIGN TI index_lanes[MaxLanes(di)];
  Store(index, di, index_lanes);

  HWY_ALIGN TI mask_lanes[MaxLanes(di)];
  Store(BitCast(di, VecFromMask(d, m)), di, mask_lanes);

  HWY_ALIGN T no_lanes[MaxLanes(d)];
  Store(no, d, no_lanes);

  HWY_ALIGN T lanes[MaxLanes(d)];
  for (size_t i = 0; i < MaxLanes(d); ++i) {
    HWY_DASSERT(index_lanes[i] >= 0);
    lanes[i] = mask_lanes[i] ? base[index_lanes[i]] : no_lanes[i];
  }
  return Load(d, lanes);
}

#endif  // (defined(HWY_NATIVE_GATHER) == defined(HWY_TARGET_TOGGLE))

// ------------------------------ ScatterN/GatherN

template <class D, typename T = TFromD<D>>
HWY_API void ScatterIndexN(VFromD<D> v, D d, T* HWY_RESTRICT base,
                           VFromD<RebindToSigned<D>> index,
                           const size_t max_lanes_to_store) {
  MaskedScatterIndex(v, FirstN(d, max_lanes_to_store), d, base, index);
}

template <class D, typename T = TFromD<D>>
HWY_API VFromD<D> GatherIndexN(D d, const T* HWY_RESTRICT base,
                               VFromD<RebindToSigned<D>> index,
                               const size_t max_lanes_to_load) {
  return MaskedGatherIndex(FirstN(d, max_lanes_to_load), d, base, index);
}

// ------------------------------ Integer AbsDiff and SumsOf8AbsDiff

#if (defined(HWY_NATIVE_INTEGER_ABS_DIFF) == defined(HWY_TARGET_TOGGLE))
#ifdef HWY_NATIVE_INTEGER_ABS_DIFF
#undef HWY_NATIVE_INTEGER_ABS_DIFF
#else
#define HWY_NATIVE_INTEGER_ABS_DIFF
#endif

template <class V, HWY_IF_NOT_FLOAT_NOR_SPECIAL_V(V)>
HWY_API V AbsDiff(V a, V b) {
  return Sub(Max(a, b), Min(a, b));
}

#endif  // HWY_NATIVE_INTEGER_ABS_DIFF

#if (defined(HWY_NATIVE_SUMS_OF_8_ABS_DIFF) == defined(HWY_TARGET_TOGGLE))
#ifdef HWY_NATIVE_SUMS_OF_8_ABS_DIFF
#undef HWY_NATIVE_SUMS_OF_8_ABS_DIFF
#else
#define HWY_NATIVE_SUMS_OF_8_ABS_DIFF
#endif

template <class V, HWY_IF_UI8_D(DFromV<V>),
          HWY_IF_V_SIZE_GT_D(DFromV<V>, (HWY_TARGET == HWY_SCALAR ? 0 : 4))>
HWY_API Vec<RepartitionToWideX3<DFromV<V>>> SumsOf8AbsDiff(V a, V b) {
  const DFromV<decltype(a)> d;
  const RebindToUnsigned<decltype(d)> du;
  const RepartitionToWideX3<decltype(d)> dw;

  return BitCast(dw, SumsOf8(BitCast(du, AbsDiff(a, b))));
}

#endif  // HWY_NATIVE_SUMS_OF_8_ABS_DIFF

// ------------------------------ SaturatedAdd/SaturatedSub for UI32/UI64

#if (defined(HWY_NATIVE_I32_SATURATED_ADDSUB) == defined(HWY_TARGET_TOGGLE))
#ifdef HWY_NATIVE_I32_SATURATED_ADDSUB
#undef HWY_NATIVE_I32_SATURATED_ADDSUB
#else
#define HWY_NATIVE_I32_SATURATED_ADDSUB
#endif

template <class V, HWY_IF_I32_D(DFromV<V>)>
HWY_API V SaturatedAdd(V a, V b) {
  const DFromV<decltype(a)> d;
  const auto sum = Add(a, b);
  const auto overflow_mask = AndNot(Xor(a, b), Xor(a, sum));
  const auto overflow_result =
      Xor(BroadcastSignBit(a), Set(d, LimitsMax<int32_t>()));
  return IfNegativeThenElse(overflow_mask, overflow_result, sum);
}

template <class V, HWY_IF_I32_D(DFromV<V>)>
HWY_API V SaturatedSub(V a, V b) {
  const DFromV<decltype(a)> d;
  const auto diff = Sub(a, b);
  const auto overflow_mask = And(Xor(a, b), Xor(a, diff));
  const auto overflow_result =
      Xor(BroadcastSignBit(a), Set(d, LimitsMax<int32_t>()));
  return IfNegativeThenElse(overflow_mask, overflow_result, diff);
}

#endif  // HWY_NATIVE_I32_SATURATED_ADDSUB

#if (defined(HWY_NATIVE_I64_SATURATED_ADDSUB) == defined(HWY_TARGET_TOGGLE))
#ifdef HWY_NATIVE_I64_SATURATED_ADDSUB
#undef HWY_NATIVE_I64_SATURATED_ADDSUB
#else
#define HWY_NATIVE_I64_SATURATED_ADDSUB
#endif

template <class V, HWY_IF_I64_D(DFromV<V>)>
HWY_API V SaturatedAdd(V a, V b) {
  const DFromV<decltype(a)> d;
  const auto sum = Add(a, b);
  const auto overflow_mask = AndNot(Xor(a, b), Xor(a, sum));
  const auto overflow_result =
      Xor(BroadcastSignBit(a), Set(d, LimitsMax<int64_t>()));
  return IfNegativeThenElse(overflow_mask, overflow_result, sum);
}

template <class V, HWY_IF_I64_D(DFromV<V>)>
HWY_API V SaturatedSub(V a, V b) {
  const DFromV<decltype(a)> d;
  const auto diff = Sub(a, b);
  const auto overflow_mask = And(Xor(a, b), Xor(a, diff));
  const auto overflow_result =
      Xor(BroadcastSignBit(a), Set(d, LimitsMax<int64_t>()));
  return IfNegativeThenElse(overflow_mask, overflow_result, diff);
}

#endif  // HWY_NATIVE_I64_SATURATED_ADDSUB

#if (defined(HWY_NATIVE_U32_SATURATED_ADDSUB) == defined(HWY_TARGET_TOGGLE))
#ifdef HWY_NATIVE_U32_SATURATED_ADDSUB
#undef HWY_NATIVE_U32_SATURATED_ADDSUB
#else
#define HWY_NATIVE_U32_SATURATED_ADDSUB
#endif

template <class V, HWY_IF_U32_D(DFromV<V>)>
HWY_API V SaturatedAdd(V a, V b) {
  return Add(a, Min(b, Not(a)));
}

template <class V, HWY_IF_U32_D(DFromV<V>)>
HWY_API V SaturatedSub(V a, V b) {
  return Sub(a, Min(a, b));
}

#endif  // HWY_NATIVE_U32_SATURATED_ADDSUB

#if (defined(HWY_NATIVE_U64_SATURATED_ADDSUB) == defined(HWY_TARGET_TOGGLE))
#ifdef HWY_NATIVE_U64_SATURATED_ADDSUB
#undef HWY_NATIVE_U64_SATURATED_ADDSUB
#else
#define HWY_NATIVE_U64_SATURATED_ADDSUB
#endif

template <class V, HWY_IF_U64_D(DFromV<V>)>
HWY_API V SaturatedAdd(V a, V b) {
  return Add(a, Min(b, Not(a)));
}

template <class V, HWY_IF_U64_D(DFromV<V>)>
HWY_API V SaturatedSub(V a, V b) {
  return Sub(a, Min(a, b));
}

#endif  // HWY_NATIVE_U64_SATURATED_ADDSUB

// ------------------------------ Unsigned to signed demotions

template <class DN, HWY_IF_SIGNED_D(DN), class V, HWY_IF_UNSIGNED_V(V),
          class V2 = VFromD<Rebind<TFromV<V>, DN>>,
          hwy::EnableIf<(sizeof(TFromD<DN>) < sizeof(TFromV<V>))>* = nullptr,
          HWY_IF_LANES_D(DFromV<V>, HWY_MAX_LANES_D(DFromV<V2>))>
HWY_API VFromD<DN> DemoteTo(DN dn, V v) {
  const DFromV<decltype(v)> d;
  const RebindToSigned<decltype(d)> di;
  const RebindToUnsigned<decltype(dn)> dn_u;

  // First, do a signed to signed demotion. This will convert any values
  // that are greater than hwy::HighestValue<MakeSigned<TFromV<V>>>() to a
  // negative value.
  const auto i2i_demote_result = DemoteTo(dn, BitCast(di, v));

  // Second, convert any negative values to hwy::HighestValue<TFromD<DN>>()
  // using an unsigned Min operation.
  const auto max_signed_val = Set(dn, hwy::HighestValue<TFromD<DN>>());

  return BitCast(
      dn, Min(BitCast(dn_u, i2i_demote_result), BitCast(dn_u, max_signed_val)));
}

#if HWY_TARGET != HWY_SCALAR || HWY_IDE
template <class DN, HWY_IF_SIGNED_D(DN), class V, HWY_IF_UNSIGNED_V(V),
          class V2 = VFromD<Repartition<TFromV<V>, DN>>,
          HWY_IF_T_SIZE_V(V, sizeof(TFromD<DN>) * 2),
          HWY_IF_LANES_D(DFromV<V>, HWY_MAX_LANES_D(DFromV<V2>))>
HWY_API VFromD<DN> ReorderDemote2To(DN dn, V a, V b) {
  const DFromV<decltype(a)> d;
  const RebindToSigned<decltype(d)> di;
  const RebindToUnsigned<decltype(dn)> dn_u;

  // First, do a signed to signed demotion. This will convert any values
  // that are greater than hwy::HighestValue<MakeSigned<TFromV<V>>>() to a
  // negative value.
  const auto i2i_demote_result =
      ReorderDemote2To(dn, BitCast(di, a), BitCast(di, b));

  // Second, convert any negative values to hwy::HighestValue<TFromD<DN>>()
  // using an unsigned Min operation.
  const auto max_signed_val = Set(dn, hwy::HighestValue<TFromD<DN>>());

  return BitCast(
      dn, Min(BitCast(dn_u, i2i_demote_result), BitCast(dn_u, max_signed_val)));
}
#endif

// ------------------------------ PromoteLowerTo

// There is no codegen advantage for a native version of this. It is provided
// only for convenience.
template <class D, class V>
HWY_API VFromD<D> PromoteLowerTo(D d, V v) {
  // Lanes(d) may differ from Lanes(DFromV<V>()). Use the lane type from V
  // because it cannot be deduced from D (could be either bf16 or f16).
  const Rebind<TFromV<V>, decltype(d)> dh;
  return PromoteTo(d, LowerHalf(dh, v));
}

// ------------------------------ PromoteUpperTo

#if (defined(HWY_NATIVE_PROMOTE_UPPER_TO) == defined(HWY_TARGET_TOGGLE))
#ifdef HWY_NATIVE_PROMOTE_UPPER_TO
#undef HWY_NATIVE_PROMOTE_UPPER_TO
#else
#define HWY_NATIVE_PROMOTE_UPPER_TO
#endif

// This requires UpperHalf.
#if HWY_TARGET != HWY_SCALAR || HWY_IDE

template <class D, class V>
HWY_API VFromD<D> PromoteUpperTo(D d, V v) {
  // Lanes(d) may differ from Lanes(DFromV<V>()). Use the lane type from V
  // because it cannot be deduced from D (could be either bf16 or f16).
  const Rebind<TFromV<V>, decltype(d)> dh;
  return PromoteTo(d, UpperHalf(dh, v));
}

#endif  // HWY_TARGET != HWY_SCALAR
#endif  // HWY_NATIVE_PROMOTE_UPPER_TO

// ------------------------------ PromoteEvenTo/PromoteOddTo

#if HWY_TARGET != HWY_SCALAR
namespace detail {

// Tag dispatch is used in detail::PromoteEvenTo and detail::PromoteOddTo as
// there are target-specific specializations for some of the
// detail::PromoteEvenTo and detail::PromoteOddTo cases on
// SVE/PPC/SSE2/SSSE3/SSE4/AVX2.

// All targets except HWY_SCALAR use the implementations of
// detail::PromoteEvenTo and detail::PromoteOddTo in generic_ops-inl.h for at
// least some of the PromoteEvenTo and PromoteOddTo cases.

// Signed to signed PromoteEvenTo/PromoteOddTo
template <size_t kToLaneSize, class D, class V>
HWY_INLINE VFromD<D> PromoteEvenTo(
    hwy::SignedTag /*to_type_tag*/,
    hwy::SizeTag<kToLaneSize> /*to_lane_size_tag*/,
    hwy::SignedTag /*from_type_tag*/, D d_to, V v) {
#if HWY_IS_LITTLE_ENDIAN
  // On little-endian targets, need to shift each lane of the bitcasted vector
  // left by kToLaneSize * 4 bits to get the bits of the even source lanes into
  // the upper kToLaneSize * 4 bits of even_in_hi.
  const auto even_in_hi = ShiftLeft<kToLaneSize * 4>(BitCast(d_to, v));
#else
  // On big-endian targets, the bits of the even source lanes are already in
  // the upper kToLaneSize * 4 bits of the lanes of the bitcasted vector.
  const auto even_in_hi = BitCast(d_to, v);
#endif

  // Right-shift even_in_hi by kToLaneSize * 4 bits
  return ShiftRight<kToLaneSize * 4>(even_in_hi);
}

template <size_t kToLaneSize, class D, class V>
HWY_INLINE VFromD<D> PromoteOddTo(
    hwy::SignedTag /*to_type_tag*/,
    hwy::SizeTag<kToLaneSize> /*to_lane_size_tag*/,
    hwy::SignedTag /*from_type_tag*/, D d_to, V v) {
#if HWY_IS_LITTLE_ENDIAN
  // On little-endian targets, the bits of the odd source lanes are already in
  // the upper kToLaneSize * 4 bits of the lanes of the bitcasted vector.
  const auto odd_in_hi = BitCast(d_to, v);
#else
  // On big-endian targets, need to shift each lane of the bitcasted vector left
  // by kToLaneSize * 4 bits to get the bits of the odd source lanes into the
  // upper kToLaneSize * 4 bits of odd_in_hi.
  const auto odd_in_hi = ShiftLeft<kToLaneSize * 4>(BitCast(d_to, v));
#endif

  // Right-shift odd_in_hi by kToLaneSize * 4 bits
  return ShiftRight<kToLaneSize * 4>(odd_in_hi);
}

// Unsigned to unsigned PromoteEvenTo/PromoteOddTo
template <size_t kToLaneSize, class D, class V>
HWY_INLINE VFromD<D> PromoteEvenTo(
    hwy::UnsignedTag /*to_type_tag*/,
    hwy::SizeTag<kToLaneSize> /*to_lane_size_tag*/,
    hwy::UnsignedTag /*from_type_tag*/, D d_to, V v) {
#if HWY_IS_LITTLE_ENDIAN
  // On little-endian targets, the bits of the even source lanes are already
  // in the lower kToLaneSize * 4 bits of the lanes of the bitcasted vector.

  // Simply need to zero out the upper bits of each lane of the bitcasted
  // vector.
  return And(BitCast(d_to, v),
             Set(d_to, static_cast<TFromD<D>>(LimitsMax<TFromV<V>>())));
#else
  // On big-endian targets, need to shift each lane of the bitcasted vector
  // right by kToLaneSize * 4 bits to get the bits of the even source lanes into
  // the lower kToLaneSize * 4 bits of the result.

  // The right shift below will zero out the upper kToLaneSize * 4 bits of the
  // result.
  return ShiftRight<kToLaneSize * 4>(BitCast(d_to, v));
#endif
}

template <size_t kToLaneSize, class D, class V>
HWY_INLINE VFromD<D> PromoteOddTo(
    hwy::UnsignedTag /*to_type_tag*/,
    hwy::SizeTag<kToLaneSize> /*to_lane_size_tag*/,
    hwy::UnsignedTag /*from_type_tag*/, D d_to, V v) {
#if HWY_IS_LITTLE_ENDIAN
  // On little-endian targets, need to shift each lane of the bitcasted vector
  // right by kToLaneSize * 4 bits to get the bits of the odd source lanes into
  // the lower kToLaneSize * 4 bits of the result.

  // The right shift below will zero out the upper kToLaneSize * 4 bits of the
  // result.
  return ShiftRight<kToLaneSize * 4>(BitCast(d_to, v));
#else
  // On big-endian targets, the bits of the even source lanes are already
  // in the lower kToLaneSize * 4 bits of the lanes of the bitcasted vector.

  // Simply need to zero out the upper bits of each lane of the bitcasted
  // vector.
  return And(BitCast(d_to, v),
             Set(d_to, static_cast<TFromD<D>>(LimitsMax<TFromV<V>>())));
#endif
}

// Unsigned to signed: Same as unsigned->unsigned PromoteEvenTo/PromoteOddTo
// followed by BitCast to signed
template <size_t kToLaneSize, class D, class V>
HWY_INLINE VFromD<D> PromoteEvenTo(
    hwy::SignedTag /*to_type_tag*/,
    hwy::SizeTag<kToLaneSize> /*to_lane_size_tag*/,
    hwy::UnsignedTag /*from_type_tag*/, D d_to, V v) {
  const RebindToUnsigned<decltype(d_to)> du_to;
  return BitCast(d_to,
                 PromoteEvenTo(hwy::UnsignedTag(), hwy::SizeTag<kToLaneSize>(),
                               hwy::UnsignedTag(), du_to, v));
}

template <size_t kToLaneSize, class D, class V>
HWY_INLINE VFromD<D> PromoteOddTo(
    hwy::SignedTag /*to_type_tag*/,
    hwy::SizeTag<kToLaneSize> /*to_lane_size_tag*/,
    hwy::UnsignedTag /*from_type_tag*/, D d_to, V v) {
  const RebindToUnsigned<decltype(d_to)> du_to;
  return BitCast(d_to,
                 PromoteOddTo(hwy::UnsignedTag(), hwy::SizeTag<kToLaneSize>(),
                              hwy::UnsignedTag(), du_to, v));
}

// BF16->F32 PromoteEvenTo

// NOTE: It is possible for FromTypeTag to be hwy::SignedTag or hwy::UnsignedTag
// instead of hwy::FloatTag on targets that use scalable vectors.

// VBF16 is considered to be a bfloat16_t vector if TFromV<VBF16> is the same
// type as TFromV<VFromD<Repartition<bfloat16_t, DF32>>>

// The BF16->F32 PromoteEvenTo overload is only enabled if VBF16 is considered
// to be a bfloat16_t vector.
template <class FromTypeTag, class DF32, class VBF16,
          class VBF16_2 = VFromD<Repartition<bfloat16_t, DF32>>,
          hwy::EnableIf<IsSame<TFromV<VBF16>, TFromV<VBF16_2>>()>* = nullptr>
HWY_INLINE VFromD<DF32> PromoteEvenTo(hwy::FloatTag /*to_type_tag*/,
                                      hwy::SizeTag<4> /*to_lane_size_tag*/,
                                      FromTypeTag /*from_type_tag*/, DF32 d_to,
                                      VBF16 v) {
  const RebindToUnsigned<decltype(d_to)> du_to;
#if HWY_IS_LITTLE_ENDIAN
  // On little-endian platforms, need to shift left each lane of the bitcasted
  // vector by 16 bits.
  return BitCast(d_to, ShiftLeft<16>(BitCast(du_to, v)));
#else
  // On big-endian platforms, the even lanes of the source vector are already
  // in the upper 16 bits of the lanes of the bitcasted vector.

  // Need to simply zero out the lower 16 bits of each lane of the bitcasted
  // vector.
  return BitCast(d_to,
                 And(BitCast(du_to, v), Set(du_to, uint32_t{0xFFFF0000u})));
#endif
}

// BF16->F32 PromoteOddTo

// NOTE: It is possible for FromTypeTag to be hwy::SignedTag or hwy::UnsignedTag
// instead of hwy::FloatTag on targets that use scalable vectors.

// VBF16 is considered to be a bfloat16_t vector if TFromV<VBF16> is the same
// type as TFromV<VFromD<Repartition<bfloat16_t, DF32>>>

// The BF16->F32 PromoteEvenTo overload is only enabled if VBF16 is considered
// to be a bfloat16_t vector.
template <class FromTypeTag, class DF32, class VBF16,
          class VBF16_2 = VFromD<Repartition<bfloat16_t, DF32>>,
          hwy::EnableIf<IsSame<TFromV<VBF16>, TFromV<VBF16_2>>()>* = nullptr>
HWY_INLINE VFromD<DF32> PromoteOddTo(hwy::FloatTag /*to_type_tag*/,
                                     hwy::SizeTag<4> /*to_lane_size_tag*/,
                                     FromTypeTag /*from_type_tag*/, DF32 d_to,
                                     VBF16 v) {
  const RebindToUnsigned<decltype(d_to)> du_to;
#if HWY_IS_LITTLE_ENDIAN
  // On little-endian platforms, the odd lanes of the source vector are already
  // in the upper 16 bits of the lanes of the bitcasted vector.

  // Need to simply zero out the lower 16 bits of each lane of the bitcasted
  // vector.
  return BitCast(d_to,
                 And(BitCast(du_to, v), Set(du_to, uint32_t{0xFFFF0000u})));
#else
  // On big-endian platforms, need to shift left each lane of the bitcasted
  // vector by 16 bits.
  return BitCast(d_to, ShiftLeft<16>(BitCast(du_to, v)));
#endif
}

// Default PromoteEvenTo/PromoteOddTo implementations
template <class ToTypeTag, size_t kToLaneSize, class FromTypeTag, class D,
          class V, HWY_IF_LANES_D(D, 1)>
HWY_INLINE VFromD<D> PromoteEvenTo(
    ToTypeTag /*to_type_tag*/, hwy::SizeTag<kToLaneSize> /*to_lane_size_tag*/,
    FromTypeTag /*from_type_tag*/, D d_to, V v) {
  return PromoteLowerTo(d_to, v);
}

template <class ToTypeTag, size_t kToLaneSize, class FromTypeTag, class D,
          class V, HWY_IF_LANES_GT_D(D, 1)>
HWY_INLINE VFromD<D> PromoteEvenTo(
    ToTypeTag /*to_type_tag*/, hwy::SizeTag<kToLaneSize> /*to_lane_size_tag*/,
    FromTypeTag /*from_type_tag*/, D d_to, V v) {
  const DFromV<decltype(v)> d;
  return PromoteLowerTo(d_to, ConcatEven(d, v, v));
}

template <class ToTypeTag, size_t kToLaneSize, class FromTypeTag, class D,
          class V>
HWY_INLINE VFromD<D> PromoteOddTo(
    ToTypeTag /*to_type_tag*/, hwy::SizeTag<kToLaneSize> /*to_lane_size_tag*/,
    FromTypeTag /*from_type_tag*/, D d_to, V v) {
  const DFromV<decltype(v)> d;
  return PromoteLowerTo(d_to, ConcatOdd(d, v, v));
}

}  // namespace detail

template <class D, class V, HWY_IF_T_SIZE_D(D, 2 * sizeof(TFromV<V>)),
          class V2 = VFromD<Repartition<TFromV<V>, D>>,
          HWY_IF_LANES_D(DFromV<V>, HWY_MAX_LANES_V(V2))>
HWY_API VFromD<D> PromoteEvenTo(D d, V v) {
  return detail::PromoteEvenTo(hwy::TypeTag<TFromD<D>>(),
                               hwy::SizeTag<sizeof(TFromD<D>)>(),
                               hwy::TypeTag<TFromV<V>>(), d, v);
}

template <class D, class V, HWY_IF_T_SIZE_D(D, 2 * sizeof(TFromV<V>)),
          class V2 = VFromD<Repartition<TFromV<V>, D>>,
          HWY_IF_LANES_D(DFromV<V>, HWY_MAX_LANES_V(V2))>
HWY_API VFromD<D> PromoteOddTo(D d, V v) {
  return detail::PromoteOddTo(hwy::TypeTag<TFromD<D>>(),
                              hwy::SizeTag<sizeof(TFromD<D>)>(),
                              hwy::TypeTag<TFromV<V>>(), d, v);
}
#endif  // HWY_TARGET != HWY_SCALAR

// ------------------------------ float16_t <-> float

#if (defined(HWY_NATIVE_F16C) == defined(HWY_TARGET_TOGGLE))
#ifdef HWY_NATIVE_F16C
#undef HWY_NATIVE_F16C
#else
#define HWY_NATIVE_F16C
#endif

template <class D, HWY_IF_F32_D(D)>
HWY_API VFromD<D> PromoteTo(D df32, VFromD<Rebind<float16_t, D>> v) {
  const RebindToSigned<decltype(df32)> di32;
  const RebindToUnsigned<decltype(df32)> du32;
  const Rebind<uint16_t, decltype(df32)> du16;
  using VU32 = VFromD<decltype(du32)>;

  const VU32 bits16 = PromoteTo(du32, BitCast(du16, v));
  const VU32 sign = ShiftRight<15>(bits16);
  const VU32 biased_exp = And(ShiftRight<10>(bits16), Set(du32, 0x1F));
  const VU32 mantissa = And(bits16, Set(du32, 0x3FF));
  const VU32 subnormal =
      BitCast(du32, Mul(ConvertTo(df32, BitCast(di32, mantissa)),
                        Set(df32, 1.0f / 16384 / 1024)));

  const VU32 biased_exp32 = Add(biased_exp, Set(du32, 127 - 15));
  const VU32 mantissa32 = ShiftLeft<23 - 10>(mantissa);
  const VU32 normal = Or(ShiftLeft<23>(biased_exp32), mantissa32);
  const VU32 bits32 = IfThenElse(Eq(biased_exp, Zero(du32)), subnormal, normal);
  return BitCast(df32, Or(ShiftLeft<31>(sign), bits32));
}

template <class D, HWY_IF_F16_D(D)>
HWY_API VFromD<D> DemoteTo(D df16, VFromD<Rebind<float, D>> v) {
  const RebindToSigned<decltype(df16)> di16;
  const Rebind<int32_t, decltype(df16)> di32;
  const RebindToFloat<decltype(di32)> df32;
  const RebindToUnsigned<decltype(df32)> du32;

  // There are 23 fractional bits (plus the implied 1 bit) in the mantissa of
  // a F32, and there are 10 fractional bits (plus the implied 1 bit) in the
  // mantissa of a F16

  // We want the unbiased exponent of round_incr[i] to be at least (-14) + 13 as
  // 2^(-14) is the smallest positive normal F16 value and as we want 13
  // mantissa bits (including the implicit 1 bit) to the left of the
  // F32 mantissa bits in rounded_val[i] since 23 - 10 is equal to 13

  // The biased exponent of round_incr[i] needs to be at least 126 as
  // (-14) + 13 + 127 is equal to 126

  // We also want to biased exponent of round_incr[i] to be less than or equal
  // to 255 (which is equal to MaxExponentField<float>())

  // The biased F64 exponent of round_incr is equal to
  // HWY_MAX(HWY_MIN(((exp_bits[i] >> 23) & 255) + 13, 255), 126)

  // hi9_bits[i] is equal to the upper 9 bits of v[i]
  const auto hi9_bits = ShiftRight<23>(BitCast(du32, v));

  const auto k13 = Set(du32, uint32_t{13u});

  // Minimum biased F32 exponent of round_incr
  const auto k126 = Set(du32, uint32_t{126u});

  // round_incr_hi9_bits[i] is equivalent to
  // (hi9_bits[i] & 0x100) |
  // HWY_MAX(HWY_MIN((hi9_bits[i] & 0xFF) + 13, 255), 126)

#if HWY_TARGET == HWY_SCALAR || HWY_TARGET == HWY_EMU128
  const auto k255 = Set(du32, uint32_t{255u});
  const auto round_incr_hi9_bits = BitwiseIfThenElse(
      k255, Max(Min(Add(And(hi9_bits, k255), k13), k255), k126), hi9_bits);
#else
  // On targets other than SCALAR and EMU128, the exponent bits of hi9_bits can
  // be incremented by 13 and clamped to the [13, 255] range without overflowing
  // into the sign bit of hi9_bits by using U8 SaturatedAdd as there are 8
  // exponent bits in an F32

  // U8 Max can be used on targets other than SCALAR and EMU128 to clamp
  // ((hi9_bits & 0xFF) + 13) to the [126, 255] range without affecting the sign
  // bit

  const Repartition<uint8_t, decltype(du32)> du32_as_u8;
  const auto round_incr_hi9_bits = BitCast(
      du32,
      Max(SaturatedAdd(BitCast(du32_as_u8, hi9_bits), BitCast(du32_as_u8, k13)),
          BitCast(du32_as_u8, k126)));
#endif

  // (round_incr_hi9_bits >> 8) is equal to (hi9_bits >> 8), and
  // (round_incr_hi9_bits & 0xFF) is equal to
  // HWY_MAX(HWY_MIN((round_incr_hi9_bits & 0xFF) + 13, 255), 126)

  const auto round_incr = BitCast(df32, ShiftLeft<23>(round_incr_hi9_bits));

  // Add round_incr[i] to v[i] to round the mantissa to the nearest F16 mantissa
  // and to move the fractional bits of the resulting non-NaN mantissa down to
  // the lower 10 bits of rounded_val if (v[i] + round_incr[i]) is a non-NaN
  // value
  const auto rounded_val = Add(v, round_incr);

  // rounded_val_bits is the bits of rounded_val as a U32
  const auto rounded_val_bits = BitCast(du32, rounded_val);

  // rounded_val[i] is known to have the same biased exponent as round_incr[i]
  // as |round_incr[i]| > 2^12*|v[i]| is true if round_incr[i] is a finite
  // value, round_incr[i] and v[i] both have the same sign, and |round_incr[i]|
  // is either a power of 2 that is greater than or equal to 2^-1 or infinity.

  // If rounded_val[i] is a finite F32 value, then
  // (rounded_val_bits[i] & 0x00000FFF) is the bit representation of the
  // rounded mantissa of rounded_val[i] as a UQ2.10 fixed point number that is
  // in the range [0, 2].

  // In other words, (rounded_val_bits[i] & 0x00000FFF) is between 0 and 0x0800,
  // with (rounded_val_bits[i] & 0x000003FF) being the fractional bits of the
  // resulting F16 mantissa, if rounded_v[i] is a finite F32 value.

  // (rounded_val_bits[i] & 0x007FF000) == 0 is guaranteed to be true if
  // rounded_val[i] is a non-NaN value

  // The biased exponent of rounded_val[i] is guaranteed to be at least 126 as
  // the biased exponent of round_incr[i] is at least 126 and as both v[i] and
  // round_incr[i] have the same sign bit

  // The ULP of a F32 value with a biased exponent of 126 is equal to
  // 2^(126 - 127 - 23), which is equal to 2^(-24) (which is also the ULP of a
  // F16 value with a biased exponent of 0 or 1 as (1 - 15 - 10) is equal to
  // -24)

  // The biased exponent (before subtracting by 126) needs to be clamped to the
  // [126, 157] range as 126 + 31 is equal to 157 and as 31 is the largest
  // biased exponent of a F16.

  // The biased exponent of the resulting F16 value is equal to
  // HWY_MIN((round_incr_hi9_bits[i] & 0xFF) +
  //         ((rounded_val_bits[i] >> 10) & 0xFF), 157) - 126

#if HWY_TARGET == HWY_SCALAR || HWY_TARGET == HWY_EMU128
  auto f16_exp_bits =
      Min(Add(ShiftLeft<10>(And(round_incr_hi9_bits, k255)),
              And(rounded_val_bits,
                  Set(du32, static_cast<uint32_t>(uint32_t{0xFFu} << 10)))),
          Set(du32, static_cast<uint32_t>(uint32_t{157u} << 10)));
#else
  auto f16_exp_bits = ShiftLeft<10>(BitCast(
      du32,
      Min(SaturatedAdd(BitCast(du32_as_u8, round_incr_hi9_bits),
                       BitCast(du32_as_u8, ShiftRight<10>(rounded_val_bits))),
          BitCast(du32_as_u8, Set(du32, uint32_t{157})))));
#endif

  f16_exp_bits =
      Sub(f16_exp_bits, Set(du32, static_cast<uint32_t>(uint32_t{126u} << 10)));

  const auto f16_unmasked_mant_bits =
      BitCast(di32, Or(rounded_val, VecFromMask(df32, IsNaN(rounded_val))));

  const auto f16_exp_mant_bits =
      OrAnd(BitCast(di32, f16_exp_bits), f16_unmasked_mant_bits,
            Set(di32, int32_t{0x03FF}));

  // f16_bits_as_i32 is the F16 bits sign-extended to an I32 (with the upper 17
  // bits of f16_bits_as_i32[i] set to the sign bit of rounded_val[i]) to allow
  // efficient truncation of the F16 bits to an I16 using an I32->I16 DemoteTo
  // operation
  const auto f16_bits_as_i32 =
      OrAnd(f16_exp_mant_bits, ShiftRight<16>(BitCast(di32, rounded_val_bits)),
            Set(di32, static_cast<int32_t>(0xFFFF8000u)));
  return BitCast(df16, DemoteTo(di16, f16_bits_as_i32));
}

#endif  // HWY_NATIVE_F16C

<<<<<<< HEAD
// ------------------------------ F32 to BF16 DemoteTo
#if (defined(HWY_NATIVE_DEMOTE_F32_TO_BF16) == defined(HWY_TARGET_TOGGLE))
#ifdef HWY_NATIVE_DEMOTE_F32_TO_BF16
#undef HWY_NATIVE_DEMOTE_F32_TO_BF16
#else
#define HWY_NATIVE_DEMOTE_F32_TO_BF16
#endif

namespace detail {

// Round a F32 value to the nearest BF16 value, with the result returned as the
// rounded F32 value bitcasted to an U32

// RoundF32ForDemoteToBF16 also converts NaN values to QNaN values to prevent
// NaN F32 values from being converted to an infinity
template <class V, HWY_IF_F32(TFromV<V>)>
HWY_INLINE VFromD<RebindToUnsigned<DFromV<V>>> RoundF32ForDemoteToBF16(V v) {
  const DFromV<decltype(v)> d;
  const RebindToUnsigned<decltype(d)> du32;

  const auto is_non_nan = Not(IsNaN(v));
  const auto bits32 = BitCast(du32, v);

  const auto round_incr =
      Add(And(ShiftRight<16>(bits32), Set(du32, uint32_t{1})),
          Set(du32, uint32_t{0x7FFFu}));
  return MaskedAddOr(Or(bits32, Set(du32, uint32_t{0x00400000u})),
                     RebindMask(du32, is_non_nan), bits32, round_incr);
}

}  // namespace detail

template <class D, HWY_IF_BF16_D(D)>
HWY_API VFromD<D> DemoteTo(D dbf16, VFromD<Rebind<float, D>> v) {
  const RebindToUnsigned<decltype(dbf16)> du16;
  const Twice<decltype(du16)> dt_u16;

  const auto rounded_bits = BitCast(dt_u16, detail::RoundF32ForDemoteToBF16(v));
#if HWY_IS_LITTLE_ENDIAN
  return BitCast(
      dbf16, LowerHalf(du16, ConcatOdd(dt_u16, rounded_bits, rounded_bits)));
#else
  return BitCast(
      dbf16, LowerHalf(du16, ConcatEven(dt_u16, rounded_bits, rounded_bits)));
#endif
}

template <class D, HWY_IF_BF16_D(D)>
HWY_API VFromD<D> OrderedDemote2To(D dbf16, VFromD<Repartition<float, D>> a,
                                   VFromD<Repartition<float, D>> b) {
  const RebindToUnsigned<decltype(dbf16)> du16;

  const auto rounded_a_bits32 =
      BitCast(du16, detail::RoundF32ForDemoteToBF16(a));
  const auto rounded_b_bits32 =
      BitCast(du16, detail::RoundF32ForDemoteToBF16(b));
#if HWY_IS_LITTLE_ENDIAN
  return BitCast(dbf16, ConcatOdd(du16, BitCast(du16, rounded_b_bits32),
                                  BitCast(du16, rounded_a_bits32)));
#else
  return BitCast(dbf16, ConcatEven(du16, BitCast(du16, rounded_b_bits32),
                                   BitCast(du16, rounded_a_bits32)));
#endif
}

template <class D, HWY_IF_BF16_D(D)>
HWY_API VFromD<D> ReorderDemote2To(D dbf16, VFromD<Repartition<float, D>> a,
                                   VFromD<Repartition<float, D>> b) {
  const RebindToUnsigned<decltype(dbf16)> du16;

#if HWY_IS_LITTLE_ENDIAN
  const auto a_in_odd = detail::RoundF32ForDemoteToBF16(a);
  const auto b_in_even = ShiftRight<16>(detail::RoundF32ForDemoteToBF16(b));
#else
  const auto a_in_odd = ShiftRight<16>(detail::RoundF32ForDemoteToBF16(a));
  const auto b_in_even = detail::RoundF32ForDemoteToBF16(b);
#endif

  return BitCast(dbf16,
                 OddEven(BitCast(du16, a_in_odd), BitCast(du16, b_in_even)));
}

#endif  // HWY_NATIVE_DEMOTE_F32_TO_BF16
=======
// ------------------------------ F64->F16 DemoteTo
#if (defined(HWY_NATIVE_DEMOTE_F64_TO_F16) == defined(HWY_TARGET_TOGGLE))
#ifdef HWY_NATIVE_DEMOTE_F64_TO_F16
#undef HWY_NATIVE_DEMOTE_F64_TO_F16
#else
#define HWY_NATIVE_DEMOTE_F64_TO_F16
#endif

#if HWY_HAVE_FLOAT64
template <class D, HWY_IF_F16_D(D)>
HWY_API VFromD<D> DemoteTo(D df16, VFromD<Rebind<double, D>> v) {
  const Rebind<double, D> df64;
  const Rebind<uint64_t, D> du64;
  const Rebind<float, D> df32;

  // The mantissa bits of v[i] are first rounded using round-to-odd rounding to
  // the nearest F64 value that has the lower 29 bits zeroed out to ensure that
  // the result is correctly rounded to a F16.

  const auto vf64_rounded = OrAnd(
      And(v,
          BitCast(df64, Set(du64, static_cast<uint64_t>(0xFFFFFFFFE0000000u)))),
      BitCast(df64, Add(BitCast(du64, v),
                        Set(du64, static_cast<uint64_t>(0x000000001FFFFFFFu)))),
      BitCast(df64, Set(du64, static_cast<uint64_t>(0x0000000020000000ULL))));

  return DemoteTo(df16, DemoteTo(df32, vf64_rounded));
}
#endif  // HWY_HAVE_FLOAT64

#endif  // HWY_NATIVE_DEMOTE_F64_TO_F16

// ------------------------------ F16->F64 PromoteTo
#if (defined(HWY_NATIVE_PROMOTE_F16_TO_F64) == defined(HWY_TARGET_TOGGLE))
#ifdef HWY_NATIVE_PROMOTE_F16_TO_F64
#undef HWY_NATIVE_PROMOTE_F16_TO_F64
#else
#define HWY_NATIVE_PROMOTE_F16_TO_F64
#endif

#if HWY_HAVE_FLOAT64
template <class D, HWY_IF_F64_D(D)>
HWY_API VFromD<D> PromoteTo(D df64, VFromD<Rebind<float16_t, D>> v) {
  return PromoteTo(df64, PromoteTo(Rebind<float, D>(), v));
}
#endif  // HWY_HAVE_FLOAT64

#endif  // HWY_NATIVE_PROMOTE_F16_TO_F64
>>>>>>> 97679974

// ------------------------------ SumsOf2

#if HWY_TARGET != HWY_SCALAR
namespace detail {

template <class TypeTag, size_t kLaneSize, class V>
HWY_INLINE VFromD<RepartitionToWide<DFromV<V>>> SumsOf2(
    TypeTag /*type_tag*/, hwy::SizeTag<kLaneSize> /*lane_size_tag*/, V v) {
  const DFromV<decltype(v)> d;
  const RepartitionToWide<decltype(d)> dw;
  return Add(PromoteEvenTo(dw, v), PromoteOddTo(dw, v));
}

}  // namespace detail

template <class V>
HWY_API VFromD<RepartitionToWide<DFromV<V>>> SumsOf2(V v) {
  return detail::SumsOf2(hwy::TypeTag<TFromV<V>>(),
                         hwy::SizeTag<sizeof(TFromV<V>)>(), v);
}
#endif  // HWY_TARGET != HWY_SCALAR

// ------------------------------ SumsOf4

namespace detail {

template <class TypeTag, size_t kLaneSize, class V>
HWY_INLINE VFromD<RepartitionToWideX2<DFromV<V>>> SumsOf4(
    TypeTag /*type_tag*/, hwy::SizeTag<kLaneSize> /*lane_size_tag*/, V v) {
  using hwy::HWY_NAMESPACE::SumsOf2;
  return SumsOf2(SumsOf2(v));
}

}  // namespace detail

template <class V>
HWY_API VFromD<RepartitionToWideX2<DFromV<V>>> SumsOf4(V v) {
  return detail::SumsOf4(hwy::TypeTag<TFromV<V>>(),
                         hwy::SizeTag<sizeof(TFromV<V>)>(), v);
}

// ------------------------------ OrderedTruncate2To

#if HWY_IDE || \
    (defined(HWY_NATIVE_ORDERED_TRUNCATE_2_TO) == defined(HWY_TARGET_TOGGLE))

#ifdef HWY_NATIVE_ORDERED_TRUNCATE_2_TO
#undef HWY_NATIVE_ORDERED_TRUNCATE_2_TO
#else
#define HWY_NATIVE_ORDERED_TRUNCATE_2_TO
#endif

// (Must come after HWY_TARGET_TOGGLE, else we don't reset it for scalar)
#if HWY_TARGET != HWY_SCALAR || HWY_IDE
template <class DN, HWY_IF_UNSIGNED_D(DN), class V, HWY_IF_UNSIGNED_V(V),
          HWY_IF_T_SIZE_V(V, sizeof(TFromD<DN>) * 2),
          HWY_IF_LANES_D(DFromV<VFromD<DN>>, HWY_MAX_LANES_D(DFromV<V>) * 2)>
HWY_API VFromD<DN> OrderedTruncate2To(DN dn, V a, V b) {
  return ConcatEven(dn, BitCast(dn, b), BitCast(dn, a));
}
#endif  // HWY_TARGET != HWY_SCALAR
#endif  // HWY_NATIVE_ORDERED_TRUNCATE_2_TO

// -------------------- LeadingZeroCount, TrailingZeroCount, HighestSetBitIndex

#if (defined(HWY_NATIVE_LEADING_ZERO_COUNT) == defined(HWY_TARGET_TOGGLE))
#ifdef HWY_NATIVE_LEADING_ZERO_COUNT
#undef HWY_NATIVE_LEADING_ZERO_COUNT
#else
#define HWY_NATIVE_LEADING_ZERO_COUNT
#endif

namespace detail {

template <class D, HWY_IF_U32_D(D)>
HWY_INLINE VFromD<D> UIntToF32BiasedExp(D d, VFromD<D> v) {
  const RebindToFloat<decltype(d)> df;
#if HWY_TARGET > HWY_AVX3 && HWY_TARGET <= HWY_SSE2
  const RebindToSigned<decltype(d)> di;
  const Repartition<int16_t, decltype(d)> di16;

  // On SSE2/SSSE3/SSE4/AVX2, do an int32_t to float conversion, followed
  // by a unsigned right shift of the uint32_t bit representation of the
  // floating point values by 23, followed by an int16_t Min
  // operation as we are only interested in the biased exponent that would
  // result from a uint32_t to float conversion.

  // An int32_t to float vector conversion is also much more efficient on
  // SSE2/SSSE3/SSE4/AVX2 than an uint32_t vector to float vector conversion
  // as an uint32_t vector to float vector conversion on SSE2/SSSE3/SSE4/AVX2
  // requires multiple instructions whereas an int32_t to float vector
  // conversion can be carried out using a single instruction on
  // SSE2/SSSE3/SSE4/AVX2.

  const auto f32_bits = BitCast(d, ConvertTo(df, BitCast(di, v)));
  return BitCast(d, Min(BitCast(di16, ShiftRight<23>(f32_bits)),
                        BitCast(di16, Set(d, 158))));
#else
  const auto f32_bits = BitCast(d, ConvertTo(df, v));
  return BitCast(d, ShiftRight<23>(f32_bits));
#endif
}

template <class V, HWY_IF_U32_D(DFromV<V>)>
HWY_INLINE V I32RangeU32ToF32BiasedExp(V v) {
  // I32RangeU32ToF32BiasedExp is similar to UIntToF32BiasedExp, but
  // I32RangeU32ToF32BiasedExp assumes that v[i] is between 0 and 2147483647.
  const DFromV<decltype(v)> d;
  const RebindToFloat<decltype(d)> df;
#if HWY_TARGET > HWY_AVX3 && HWY_TARGET <= HWY_SSE2
  const RebindToSigned<decltype(d)> d_src;
#else
  const RebindToUnsigned<decltype(d)> d_src;
#endif
  const auto f32_bits = BitCast(d, ConvertTo(df, BitCast(d_src, v)));
  return ShiftRight<23>(f32_bits);
}

template <class D, HWY_IF_U16_D(D), HWY_IF_LANES_LE_D(D, HWY_MAX_BYTES / 4)>
HWY_INLINE VFromD<D> UIntToF32BiasedExp(D d, VFromD<D> v) {
  const Rebind<uint32_t, decltype(d)> du32;
  const auto f32_biased_exp_as_u32 =
      I32RangeU32ToF32BiasedExp(PromoteTo(du32, v));
  return TruncateTo(d, f32_biased_exp_as_u32);
}

#if HWY_TARGET != HWY_SCALAR
template <class D, HWY_IF_U16_D(D), HWY_IF_LANES_GT_D(D, HWY_MAX_BYTES / 4)>
HWY_INLINE VFromD<D> UIntToF32BiasedExp(D d, VFromD<D> v) {
  const Half<decltype(d)> dh;
  const Rebind<uint32_t, decltype(dh)> du32;

  const auto lo_u32 = PromoteTo(du32, LowerHalf(dh, v));
  const auto hi_u32 = PromoteTo(du32, UpperHalf(dh, v));

  const auto lo_f32_biased_exp_as_u32 = I32RangeU32ToF32BiasedExp(lo_u32);
  const auto hi_f32_biased_exp_as_u32 = I32RangeU32ToF32BiasedExp(hi_u32);
#if HWY_TARGET <= HWY_SSE2
  const RebindToSigned<decltype(du32)> di32;
  const RebindToSigned<decltype(d)> di;
  return BitCast(d,
                 OrderedDemote2To(di, BitCast(di32, lo_f32_biased_exp_as_u32),
                                  BitCast(di32, hi_f32_biased_exp_as_u32)));
#else
  return OrderedTruncate2To(d, lo_f32_biased_exp_as_u32,
                            hi_f32_biased_exp_as_u32);
#endif
}
#endif  // HWY_TARGET != HWY_SCALAR

template <class D, HWY_IF_U8_D(D), HWY_IF_LANES_LE_D(D, HWY_MAX_BYTES / 4)>
HWY_INLINE VFromD<D> UIntToF32BiasedExp(D d, VFromD<D> v) {
  const Rebind<uint32_t, decltype(d)> du32;
  const auto f32_biased_exp_as_u32 =
      I32RangeU32ToF32BiasedExp(PromoteTo(du32, v));
  return U8FromU32(f32_biased_exp_as_u32);
}

#if HWY_TARGET != HWY_SCALAR
template <class D, HWY_IF_U8_D(D), HWY_IF_LANES_GT_D(D, HWY_MAX_BYTES / 4),
          HWY_IF_LANES_LE_D(D, HWY_MAX_BYTES / 2)>
HWY_INLINE VFromD<D> UIntToF32BiasedExp(D d, VFromD<D> v) {
  const Half<decltype(d)> dh;
  const Rebind<uint32_t, decltype(dh)> du32;
  const Repartition<uint16_t, decltype(du32)> du16;

  const auto lo_u32 = PromoteTo(du32, LowerHalf(dh, v));
  const auto hi_u32 = PromoteTo(du32, UpperHalf(dh, v));

  const auto lo_f32_biased_exp_as_u32 = I32RangeU32ToF32BiasedExp(lo_u32);
  const auto hi_f32_biased_exp_as_u32 = I32RangeU32ToF32BiasedExp(hi_u32);

#if HWY_TARGET <= HWY_SSE2
  const RebindToSigned<decltype(du32)> di32;
  const RebindToSigned<decltype(du16)> di16;
  const auto f32_biased_exp_as_i16 =
      OrderedDemote2To(di16, BitCast(di32, lo_f32_biased_exp_as_u32),
                       BitCast(di32, hi_f32_biased_exp_as_u32));
  return DemoteTo(d, f32_biased_exp_as_i16);
#else
  const auto f32_biased_exp_as_u16 = OrderedTruncate2To(
      du16, lo_f32_biased_exp_as_u32, hi_f32_biased_exp_as_u32);
  return TruncateTo(d, f32_biased_exp_as_u16);
#endif
}

template <class D, HWY_IF_U8_D(D), HWY_IF_LANES_GT_D(D, HWY_MAX_BYTES / 2)>
HWY_INLINE VFromD<D> UIntToF32BiasedExp(D d, VFromD<D> v) {
  const Half<decltype(d)> dh;
  const Half<decltype(dh)> dq;
  const Rebind<uint32_t, decltype(dq)> du32;
  const Repartition<uint16_t, decltype(du32)> du16;

  const auto lo_half = LowerHalf(dh, v);
  const auto hi_half = UpperHalf(dh, v);

  const auto u32_q0 = PromoteTo(du32, LowerHalf(dq, lo_half));
  const auto u32_q1 = PromoteTo(du32, UpperHalf(dq, lo_half));
  const auto u32_q2 = PromoteTo(du32, LowerHalf(dq, hi_half));
  const auto u32_q3 = PromoteTo(du32, UpperHalf(dq, hi_half));

  const auto f32_biased_exp_as_u32_q0 = I32RangeU32ToF32BiasedExp(u32_q0);
  const auto f32_biased_exp_as_u32_q1 = I32RangeU32ToF32BiasedExp(u32_q1);
  const auto f32_biased_exp_as_u32_q2 = I32RangeU32ToF32BiasedExp(u32_q2);
  const auto f32_biased_exp_as_u32_q3 = I32RangeU32ToF32BiasedExp(u32_q3);

#if HWY_TARGET <= HWY_SSE2
  const RebindToSigned<decltype(du32)> di32;
  const RebindToSigned<decltype(du16)> di16;

  const auto lo_f32_biased_exp_as_i16 =
      OrderedDemote2To(di16, BitCast(di32, f32_biased_exp_as_u32_q0),
                       BitCast(di32, f32_biased_exp_as_u32_q1));
  const auto hi_f32_biased_exp_as_i16 =
      OrderedDemote2To(di16, BitCast(di32, f32_biased_exp_as_u32_q2),
                       BitCast(di32, f32_biased_exp_as_u32_q3));
  return OrderedDemote2To(d, lo_f32_biased_exp_as_i16,
                          hi_f32_biased_exp_as_i16);
#else
  const auto lo_f32_biased_exp_as_u16 = OrderedTruncate2To(
      du16, f32_biased_exp_as_u32_q0, f32_biased_exp_as_u32_q1);
  const auto hi_f32_biased_exp_as_u16 = OrderedTruncate2To(
      du16, f32_biased_exp_as_u32_q2, f32_biased_exp_as_u32_q3);
  return OrderedTruncate2To(d, lo_f32_biased_exp_as_u16,
                            hi_f32_biased_exp_as_u16);
#endif
}
#endif  // HWY_TARGET != HWY_SCALAR

#if HWY_TARGET == HWY_SCALAR
template <class D>
using F32ExpLzcntMinMaxRepartition = RebindToUnsigned<D>;
#elif HWY_TARGET >= HWY_SSSE3 && HWY_TARGET <= HWY_SSE2
template <class D>
using F32ExpLzcntMinMaxRepartition = Repartition<uint8_t, D>;
#else
template <class D>
using F32ExpLzcntMinMaxRepartition =
    Repartition<UnsignedFromSize<HWY_MIN(sizeof(TFromD<D>), 4)>, D>;
#endif

template <class V>
using F32ExpLzcntMinMaxCmpV = VFromD<F32ExpLzcntMinMaxRepartition<DFromV<V>>>;

template <class V>
HWY_INLINE F32ExpLzcntMinMaxCmpV<V> F32ExpLzcntMinMaxBitCast(V v) {
  const DFromV<decltype(v)> d;
  const F32ExpLzcntMinMaxRepartition<decltype(d)> d2;
  return BitCast(d2, v);
}

template <class D, HWY_IF_U64_D(D)>
HWY_INLINE VFromD<D> UIntToF32BiasedExp(D d, VFromD<D> v) {
#if HWY_TARGET == HWY_SCALAR
  const uint64_t u64_val = GetLane(v);
  const float f32_val = static_cast<float>(u64_val);
  const uint32_t f32_bits = BitCastScalar<uint32_t>(f32_val);
  return Set(d, static_cast<uint64_t>(f32_bits >> 23));
#else
  const Repartition<uint32_t, decltype(d)> du32;
  const auto f32_biased_exp = UIntToF32BiasedExp(du32, BitCast(du32, v));
  const auto f32_biased_exp_adj =
      IfThenZeroElse(Eq(f32_biased_exp, Zero(du32)),
                     BitCast(du32, Set(d, 0x0000002000000000u)));
  const auto adj_f32_biased_exp = Add(f32_biased_exp, f32_biased_exp_adj);

  return ShiftRight<32>(BitCast(
      d, Max(F32ExpLzcntMinMaxBitCast(adj_f32_biased_exp),
             F32ExpLzcntMinMaxBitCast(Reverse2(du32, adj_f32_biased_exp)))));
#endif
}

template <class V, HWY_IF_UNSIGNED_V(V)>
HWY_INLINE V UIntToF32BiasedExp(V v) {
  const DFromV<decltype(v)> d;
  return UIntToF32BiasedExp(d, v);
}

template <class V, HWY_IF_UNSIGNED_V(V),
          HWY_IF_T_SIZE_ONE_OF_V(V, (1 << 1) | (1 << 2))>
HWY_INLINE V NormalizeForUIntTruncConvToF32(V v) {
  return v;
}

template <class V, HWY_IF_UNSIGNED_V(V),
          HWY_IF_T_SIZE_ONE_OF_V(V, (1 << 4) | (1 << 8))>
HWY_INLINE V NormalizeForUIntTruncConvToF32(V v) {
  // If v[i] >= 16777216 is true, make sure that the bit at
  // HighestSetBitIndex(v[i]) - 24 is zeroed out to ensure that any inexact
  // conversion to single-precision floating point is rounded down.

  // This zeroing-out can be accomplished through the AndNot operation below.
  return AndNot(ShiftRight<24>(v), v);
}

}  // namespace detail

template <class V, HWY_IF_NOT_FLOAT_NOR_SPECIAL_V(V)>
HWY_API V HighestSetBitIndex(V v) {
  const DFromV<decltype(v)> d;
  const RebindToUnsigned<decltype(d)> du;
  using TU = TFromD<decltype(du)>;

  const auto f32_biased_exp = detail::UIntToF32BiasedExp(
      detail::NormalizeForUIntTruncConvToF32(BitCast(du, v)));
  return BitCast(d, Sub(f32_biased_exp, Set(du, TU{127})));
}

template <class V, HWY_IF_NOT_FLOAT_NOR_SPECIAL_V(V)>
HWY_API V LeadingZeroCount(V v) {
  const DFromV<decltype(v)> d;
  const RebindToUnsigned<decltype(d)> du;
  using TU = TFromD<decltype(du)>;

  constexpr TU kNumOfBitsInT{sizeof(TU) * 8};
  const auto f32_biased_exp = detail::UIntToF32BiasedExp(
      detail::NormalizeForUIntTruncConvToF32(BitCast(du, v)));
  const auto lz_count = Sub(Set(du, TU{kNumOfBitsInT + 126}), f32_biased_exp);

  return BitCast(d,
                 Min(detail::F32ExpLzcntMinMaxBitCast(lz_count),
                     detail::F32ExpLzcntMinMaxBitCast(Set(du, kNumOfBitsInT))));
}

template <class V, HWY_IF_NOT_FLOAT_NOR_SPECIAL_V(V)>
HWY_API V TrailingZeroCount(V v) {
  const DFromV<decltype(v)> d;
  const RebindToUnsigned<decltype(d)> du;
  const RebindToSigned<decltype(d)> di;
  using TU = TFromD<decltype(du)>;

  const auto vi = BitCast(di, v);
  const auto lowest_bit = BitCast(du, And(vi, Neg(vi)));

  constexpr TU kNumOfBitsInT{sizeof(TU) * 8};
  const auto f32_biased_exp = detail::UIntToF32BiasedExp(lowest_bit);
  const auto tz_count = Sub(f32_biased_exp, Set(du, TU{127}));

  return BitCast(d,
                 Min(detail::F32ExpLzcntMinMaxBitCast(tz_count),
                     detail::F32ExpLzcntMinMaxBitCast(Set(du, kNumOfBitsInT))));
}
#endif  // HWY_NATIVE_LEADING_ZERO_COUNT

// ------------------------------ AESRound

// Cannot implement on scalar: need at least 16 bytes for TableLookupBytes.
#if HWY_TARGET != HWY_SCALAR || HWY_IDE

// Define for white-box testing, even if native instructions are available.
namespace detail {

// Constant-time: computes inverse in GF(2^4) based on "Accelerating AES with
// Vector Permute Instructions" and the accompanying assembly language
// implementation: https://crypto.stanford.edu/vpaes/vpaes.tgz. See also Botan:
// https://botan.randombit.net/doxygen/aes__vperm_8cpp_source.html .
//
// A brute-force 256 byte table lookup can also be made constant-time, and
// possibly competitive on NEON, but this is more performance-portable
// especially for x86 and large vectors.

template <class V>  // u8
HWY_INLINE V SubBytesMulInverseAndAffineLookup(V state, V affine_tblL,
                                               V affine_tblU) {
  const DFromV<V> du;
  const auto mask = Set(du, uint8_t{0xF});

  // Change polynomial basis to GF(2^4)
  {
    const VFromD<decltype(du)> basisL =
        Dup128VecFromValues(du, 0x00, 0x70, 0x2A, 0x5A, 0x98, 0xE8, 0xB2, 0xC2,
                            0x08, 0x78, 0x22, 0x52, 0x90, 0xE0, 0xBA, 0xCA);
    const VFromD<decltype(du)> basisU =
        Dup128VecFromValues(du, 0x00, 0x4D, 0x7C, 0x31, 0x7D, 0x30, 0x01, 0x4C,
                            0x81, 0xCC, 0xFD, 0xB0, 0xFC, 0xB1, 0x80, 0xCD);
    const auto sL = And(state, mask);
    const auto sU = ShiftRight<4>(state);  // byte shift => upper bits are zero
    const auto gf4L = TableLookupBytes(basisL, sL);
    const auto gf4U = TableLookupBytes(basisU, sU);
    state = Xor(gf4L, gf4U);
  }

  // Inversion in GF(2^4). Elements 0 represent "infinity" (division by 0) and
  // cause TableLookupBytesOr0 to return 0.
  const VFromD<decltype(du)> zetaInv = Dup128VecFromValues(
      du, 0x80, 7, 11, 15, 6, 10, 4, 1, 9, 8, 5, 2, 12, 14, 13, 3);
  const VFromD<decltype(du)> tbl = Dup128VecFromValues(
      du, 0x80, 1, 8, 13, 15, 6, 5, 14, 2, 12, 11, 10, 9, 3, 7, 4);
  const auto sL = And(state, mask);      // L=low nibble, U=upper
  const auto sU = ShiftRight<4>(state);  // byte shift => upper bits are zero
  const auto sX = Xor(sU, sL);
  const auto invL = TableLookupBytes(zetaInv, sL);
  const auto invU = TableLookupBytes(tbl, sU);
  const auto invX = TableLookupBytes(tbl, sX);
  const auto outL = Xor(sX, TableLookupBytesOr0(tbl, Xor(invL, invU)));
  const auto outU = Xor(sU, TableLookupBytesOr0(tbl, Xor(invL, invX)));

  const auto affL = TableLookupBytesOr0(affine_tblL, outL);
  const auto affU = TableLookupBytesOr0(affine_tblU, outU);
  return Xor(affL, affU);
}

template <class V>  // u8
HWY_INLINE V SubBytes(V state) {
  const DFromV<V> du;
  // Linear skew (cannot bake 0x63 bias into the table because out* indices
  // may have the infinity flag set).
  const VFromD<decltype(du)> affineL =
      Dup128VecFromValues(du, 0x00, 0xC7, 0xBD, 0x6F, 0x17, 0x6D, 0xD2, 0xD0,
                          0x78, 0xA8, 0x02, 0xC5, 0x7A, 0xBF, 0xAA, 0x15);
  const VFromD<decltype(du)> affineU =
      Dup128VecFromValues(du, 0x00, 0x6A, 0xBB, 0x5F, 0xA5, 0x74, 0xE4, 0xCF,
                          0xFA, 0x35, 0x2B, 0x41, 0xD1, 0x90, 0x1E, 0x8E);
  return Xor(SubBytesMulInverseAndAffineLookup(state, affineL, affineU),
             Set(du, uint8_t{0x63}));
}

template <class V>  // u8
HWY_INLINE V InvSubBytes(V state) {
  const DFromV<V> du;
  const VFromD<decltype(du)> gF2P4InvToGF2P8InvL =
      Dup128VecFromValues(du, 0x00, 0x40, 0xF9, 0x7E, 0x53, 0xEA, 0x87, 0x13,
                          0x2D, 0x3E, 0x94, 0xD4, 0xB9, 0x6D, 0xAA, 0xC7);
  const VFromD<decltype(du)> gF2P4InvToGF2P8InvU =
      Dup128VecFromValues(du, 0x00, 0x1D, 0x44, 0x93, 0x0F, 0x56, 0xD7, 0x12,
                          0x9C, 0x8E, 0xC5, 0xD8, 0x59, 0x81, 0x4B, 0xCA);

  // Apply the inverse affine transformation
  const auto b = Xor(Xor3(Or(ShiftLeft<1>(state), ShiftRight<7>(state)),
                          Or(ShiftLeft<3>(state), ShiftRight<5>(state)),
                          Or(ShiftLeft<6>(state), ShiftRight<2>(state))),
                     Set(du, uint8_t{0x05}));

  // The GF(2^8) multiplicative inverse is computed as follows:
  // - Changing the polynomial basis to GF(2^4)
  // - Computing the GF(2^4) multiplicative inverse
  // - Converting the GF(2^4) multiplicative inverse to the GF(2^8)
  //   multiplicative inverse through table lookups using the
  //   kGF2P4InvToGF2P8InvL and kGF2P4InvToGF2P8InvU tables
  return SubBytesMulInverseAndAffineLookup(b, gF2P4InvToGF2P8InvL,
                                           gF2P4InvToGF2P8InvU);
}

}  // namespace detail

#endif  // HWY_TARGET != HWY_SCALAR

#if (defined(HWY_NATIVE_AES) == defined(HWY_TARGET_TOGGLE))
#ifdef HWY_NATIVE_AES
#undef HWY_NATIVE_AES
#else
#define HWY_NATIVE_AES
#endif

// (Must come after HWY_TARGET_TOGGLE, else we don't reset it for scalar)
#if HWY_TARGET != HWY_SCALAR

namespace detail {

template <class V>  // u8
HWY_INLINE V ShiftRows(const V state) {
  const DFromV<V> du;
  // transposed: state is column major
  const VFromD<decltype(du)> shift_row = Dup128VecFromValues(
      du, 0, 5, 10, 15, 4, 9, 14, 3, 8, 13, 2, 7, 12, 1, 6, 11);
  return TableLookupBytes(state, shift_row);
}

template <class V>  // u8
HWY_INLINE V InvShiftRows(const V state) {
  const DFromV<V> du;
  // transposed: state is column major
  const VFromD<decltype(du)> shift_row = Dup128VecFromValues(
      du, 0, 13, 10, 7, 4, 1, 14, 11, 8, 5, 2, 15, 12, 9, 6, 3);
  return TableLookupBytes(state, shift_row);
}

template <class V>  // u8
HWY_INLINE V GF2P8Mod11BMulBy2(V v) {
  const DFromV<V> du;
  const RebindToSigned<decltype(du)> di;  // can only do signed comparisons
  const auto msb = Lt(BitCast(di, v), Zero(di));
  const auto overflow = BitCast(du, IfThenElseZero(msb, Set(di, int8_t{0x1B})));
  return Xor(Add(v, v), overflow);  // = v*2 in GF(2^8).
}

template <class V>  // u8
HWY_INLINE V MixColumns(const V state) {
  const DFromV<V> du;
  // For each column, the rows are the sum of GF(2^8) matrix multiplication by:
  // 2 3 1 1  // Let s := state*1, d := state*2, t := state*3.
  // 1 2 3 1  // d are on diagonal, no permutation needed.
  // 1 1 2 3  // t1230 indicates column indices of threes for the 4 rows.
  // 3 1 1 2  // We also need to compute s2301 and s3012 (=1230 o 2301).
  const VFromD<decltype(du)> v2301 = Dup128VecFromValues(
      du, 2, 3, 0, 1, 6, 7, 4, 5, 10, 11, 8, 9, 14, 15, 12, 13);
  const VFromD<decltype(du)> v1230 = Dup128VecFromValues(
      du, 1, 2, 3, 0, 5, 6, 7, 4, 9, 10, 11, 8, 13, 14, 15, 12);
  const auto d = GF2P8Mod11BMulBy2(state);  // = state*2 in GF(2^8).
  const auto s2301 = TableLookupBytes(state, v2301);
  const auto d_s2301 = Xor(d, s2301);
  const auto t_s2301 = Xor(state, d_s2301);  // t(s*3) = XOR-sum {s, d(s*2)}
  const auto t1230_s3012 = TableLookupBytes(t_s2301, v1230);
  return Xor(d_s2301, t1230_s3012);  // XOR-sum of 4 terms
}

template <class V>  // u8
HWY_INLINE V InvMixColumns(const V state) {
  const DFromV<V> du;
  // For each column, the rows are the sum of GF(2^8) matrix multiplication by:
  // 14 11 13  9
  //  9 14 11 13
  // 13  9 14 11
  // 11 13  9 14
  const VFromD<decltype(du)> v2301 = Dup128VecFromValues(
      du, 2, 3, 0, 1, 6, 7, 4, 5, 10, 11, 8, 9, 14, 15, 12, 13);
  const VFromD<decltype(du)> v1230 = Dup128VecFromValues(
      du, 1, 2, 3, 0, 5, 6, 7, 4, 9, 10, 11, 8, 13, 14, 15, 12);

  const auto sx2 = GF2P8Mod11BMulBy2(state); /* = state*2 in GF(2^8) */
  const auto sx4 = GF2P8Mod11BMulBy2(sx2);   /* = state*4 in GF(2^8) */
  const auto sx8 = GF2P8Mod11BMulBy2(sx4);   /* = state*8 in GF(2^8) */
  const auto sx9 = Xor(sx8, state);          /* = state*9 in GF(2^8) */
  const auto sx11 = Xor(sx9, sx2);           /* = state*11 in GF(2^8) */
  const auto sx13 = Xor(sx9, sx4);           /* = state*13 in GF(2^8) */
  const auto sx14 = Xor3(sx8, sx4, sx2);     /* = state*14 in GF(2^8) */

  const auto sx13_0123_sx9_1230 = Xor(sx13, TableLookupBytes(sx9, v1230));
  const auto sx14_0123_sx11_1230 = Xor(sx14, TableLookupBytes(sx11, v1230));
  const auto sx13_2301_sx9_3012 = TableLookupBytes(sx13_0123_sx9_1230, v2301);
  return Xor(sx14_0123_sx11_1230, sx13_2301_sx9_3012);
}

}  // namespace detail

template <class V>  // u8
HWY_API V AESRound(V state, const V round_key) {
  // Intel docs swap the first two steps, but it does not matter because
  // ShiftRows is a permutation and SubBytes is independent of lane index.
  state = detail::SubBytes(state);
  state = detail::ShiftRows(state);
  state = detail::MixColumns(state);
  state = Xor(state, round_key);  // AddRoundKey
  return state;
}

template <class V>  // u8
HWY_API V AESLastRound(V state, const V round_key) {
  // LIke AESRound, but without MixColumns.
  state = detail::SubBytes(state);
  state = detail::ShiftRows(state);
  state = Xor(state, round_key);  // AddRoundKey
  return state;
}

template <class V>
HWY_API V AESInvMixColumns(V state) {
  return detail::InvMixColumns(state);
}

template <class V>  // u8
HWY_API V AESRoundInv(V state, const V round_key) {
  state = detail::InvSubBytes(state);
  state = detail::InvShiftRows(state);
  state = detail::InvMixColumns(state);
  state = Xor(state, round_key);  // AddRoundKey
  return state;
}

template <class V>  // u8
HWY_API V AESLastRoundInv(V state, const V round_key) {
  // Like AESRoundInv, but without InvMixColumns.
  state = detail::InvSubBytes(state);
  state = detail::InvShiftRows(state);
  state = Xor(state, round_key);  // AddRoundKey
  return state;
}

template <uint8_t kRcon, class V, HWY_IF_U8_D(DFromV<V>)>
HWY_API V AESKeyGenAssist(V v) {
  const DFromV<decltype(v)> d;
  const V rconXorMask = Dup128VecFromValues(d, 0, 0, 0, 0, kRcon, 0, 0, 0, 0, 0,
                                            0, 0, kRcon, 0, 0, 0);
  const V rotWordShuffle = Dup128VecFromValues(d, 4, 5, 6, 7, 5, 6, 7, 4, 12,
                                               13, 14, 15, 13, 14, 15, 12);
  const auto sub_word_result = detail::SubBytes(v);
  const auto rot_word_result =
      TableLookupBytes(sub_word_result, rotWordShuffle);
  return Xor(rot_word_result, rconXorMask);
}

// Constant-time implementation inspired by
// https://www.bearssl.org/constanttime.html, but about half the cost because we
// use 64x64 multiplies and 128-bit XORs.
template <class V>
HWY_API V CLMulLower(V a, V b) {
  const DFromV<V> d;
  static_assert(IsSame<TFromD<decltype(d)>, uint64_t>(), "V must be u64");
  const auto k1 = Set(d, 0x1111111111111111ULL);
  const auto k2 = Set(d, 0x2222222222222222ULL);
  const auto k4 = Set(d, 0x4444444444444444ULL);
  const auto k8 = Set(d, 0x8888888888888888ULL);
  const auto a0 = And(a, k1);
  const auto a1 = And(a, k2);
  const auto a2 = And(a, k4);
  const auto a3 = And(a, k8);
  const auto b0 = And(b, k1);
  const auto b1 = And(b, k2);
  const auto b2 = And(b, k4);
  const auto b3 = And(b, k8);

  auto m0 = Xor(MulEven(a0, b0), MulEven(a1, b3));
  auto m1 = Xor(MulEven(a0, b1), MulEven(a1, b0));
  auto m2 = Xor(MulEven(a0, b2), MulEven(a1, b1));
  auto m3 = Xor(MulEven(a0, b3), MulEven(a1, b2));
  m0 = Xor(m0, Xor(MulEven(a2, b2), MulEven(a3, b1)));
  m1 = Xor(m1, Xor(MulEven(a2, b3), MulEven(a3, b2)));
  m2 = Xor(m2, Xor(MulEven(a2, b0), MulEven(a3, b3)));
  m3 = Xor(m3, Xor(MulEven(a2, b1), MulEven(a3, b0)));
  return Or(Or(And(m0, k1), And(m1, k2)), Or(And(m2, k4), And(m3, k8)));
}

template <class V>
HWY_API V CLMulUpper(V a, V b) {
  const DFromV<V> d;
  static_assert(IsSame<TFromD<decltype(d)>, uint64_t>(), "V must be u64");
  const auto k1 = Set(d, 0x1111111111111111ULL);
  const auto k2 = Set(d, 0x2222222222222222ULL);
  const auto k4 = Set(d, 0x4444444444444444ULL);
  const auto k8 = Set(d, 0x8888888888888888ULL);
  const auto a0 = And(a, k1);
  const auto a1 = And(a, k2);
  const auto a2 = And(a, k4);
  const auto a3 = And(a, k8);
  const auto b0 = And(b, k1);
  const auto b1 = And(b, k2);
  const auto b2 = And(b, k4);
  const auto b3 = And(b, k8);

  auto m0 = Xor(MulOdd(a0, b0), MulOdd(a1, b3));
  auto m1 = Xor(MulOdd(a0, b1), MulOdd(a1, b0));
  auto m2 = Xor(MulOdd(a0, b2), MulOdd(a1, b1));
  auto m3 = Xor(MulOdd(a0, b3), MulOdd(a1, b2));
  m0 = Xor(m0, Xor(MulOdd(a2, b2), MulOdd(a3, b1)));
  m1 = Xor(m1, Xor(MulOdd(a2, b3), MulOdd(a3, b2)));
  m2 = Xor(m2, Xor(MulOdd(a2, b0), MulOdd(a3, b3)));
  m3 = Xor(m3, Xor(MulOdd(a2, b1), MulOdd(a3, b0)));
  return Or(Or(And(m0, k1), And(m1, k2)), Or(And(m2, k4), And(m3, k8)));
}

#endif  // HWY_NATIVE_AES
#endif  // HWY_TARGET != HWY_SCALAR

// ------------------------------ PopulationCount

#if (defined(HWY_NATIVE_POPCNT) == defined(HWY_TARGET_TOGGLE))
#ifdef HWY_NATIVE_POPCNT
#undef HWY_NATIVE_POPCNT
#else
#define HWY_NATIVE_POPCNT
#endif

// This overload requires vectors to be at least 16 bytes, which is the case
// for LMUL >= 2.
#undef HWY_IF_POPCNT
#if HWY_TARGET == HWY_RVV
#define HWY_IF_POPCNT(D) \
  hwy::EnableIf<D().Pow2() >= 1 && D().MaxLanes() >= 16>* = nullptr
#else
// Other targets only have these two overloads which are mutually exclusive, so
// no further conditions are required.
#define HWY_IF_POPCNT(D) void* = nullptr
#endif  // HWY_TARGET == HWY_RVV

template <class V, class D = DFromV<V>, HWY_IF_U8_D(D),
          HWY_IF_V_SIZE_GT_D(D, 8), HWY_IF_POPCNT(D)>
HWY_API V PopulationCount(V v) {
  const D d;
  const V lookup =
      Dup128VecFromValues(d, 0, 1, 1, 2, 1, 2, 2, 3, 1, 2, 2, 3, 2, 3, 3, 4);
  const auto lo = And(v, Set(d, uint8_t{0xF}));
  const auto hi = ShiftRight<4>(v);
  return Add(TableLookupBytes(lookup, hi), TableLookupBytes(lookup, lo));
}

// RVV has a specialization that avoids the Set().
#if HWY_TARGET != HWY_RVV
// Slower fallback for capped vectors.
template <class V, class D = DFromV<V>, HWY_IF_U8_D(D),
          HWY_IF_V_SIZE_LE_D(D, 8)>
HWY_API V PopulationCount(V v) {
  const D d;
  // See https://arxiv.org/pdf/1611.07612.pdf, Figure 3
  const V k33 = Set(d, uint8_t{0x33});
  v = Sub(v, And(ShiftRight<1>(v), Set(d, uint8_t{0x55})));
  v = Add(And(ShiftRight<2>(v), k33), And(v, k33));
  return And(Add(v, ShiftRight<4>(v)), Set(d, uint8_t{0x0F}));
}
#endif  // HWY_TARGET != HWY_RVV

template <class V, class D = DFromV<V>, HWY_IF_U16_D(D)>
HWY_API V PopulationCount(V v) {
  const D d;
  const Repartition<uint8_t, decltype(d)> d8;
  const auto vals = BitCast(d, PopulationCount(BitCast(d8, v)));
  return Add(ShiftRight<8>(vals), And(vals, Set(d, uint16_t{0xFF})));
}

template <class V, class D = DFromV<V>, HWY_IF_U32_D(D)>
HWY_API V PopulationCount(V v) {
  const D d;
  Repartition<uint16_t, decltype(d)> d16;
  auto vals = BitCast(d, PopulationCount(BitCast(d16, v)));
  return Add(ShiftRight<16>(vals), And(vals, Set(d, uint32_t{0xFF})));
}

#if HWY_HAVE_INTEGER64
template <class V, class D = DFromV<V>, HWY_IF_U64_D(D)>
HWY_API V PopulationCount(V v) {
  const D d;
  Repartition<uint32_t, decltype(d)> d32;
  auto vals = BitCast(d, PopulationCount(BitCast(d32, v)));
  return Add(ShiftRight<32>(vals), And(vals, Set(d, 0xFFULL)));
}
#endif

#endif  // HWY_NATIVE_POPCNT

// ------------------------------ 8-bit multiplication

#if (defined(HWY_NATIVE_MUL_8) == defined(HWY_TARGET_TOGGLE)) || HWY_IDE
#ifdef HWY_NATIVE_MUL_8
#undef HWY_NATIVE_MUL_8
#else
#define HWY_NATIVE_MUL_8
#endif

// 8 bit and fits in wider reg: promote
template <class V, HWY_IF_T_SIZE_V(V, 1),
          HWY_IF_V_SIZE_LE_V(V, HWY_MAX_BYTES / 2)>
HWY_API V operator*(const V a, const V b) {
  const DFromV<decltype(a)> d;
  const Rebind<MakeWide<TFromV<V>>, decltype(d)> dw;
  const RebindToUnsigned<decltype(d)> du;    // TruncateTo result
  const RebindToUnsigned<decltype(dw)> dwu;  // TruncateTo input
  const VFromD<decltype(dw)> mul = PromoteTo(dw, a) * PromoteTo(dw, b);
  // TruncateTo is cheaper than ConcatEven.
  return BitCast(d, TruncateTo(du, BitCast(dwu, mul)));
}

// 8 bit full reg: promote halves
template <class V, HWY_IF_T_SIZE_V(V, 1),
          HWY_IF_V_SIZE_GT_V(V, HWY_MAX_BYTES / 2)>
HWY_API V operator*(const V a, const V b) {
  const DFromV<decltype(a)> d;
  const Half<decltype(d)> dh;
  const Twice<RepartitionToWide<decltype(dh)>> dw;
  const VFromD<decltype(dw)> a0 = PromoteTo(dw, LowerHalf(dh, a));
  const VFromD<decltype(dw)> a1 = PromoteTo(dw, UpperHalf(dh, a));
  const VFromD<decltype(dw)> b0 = PromoteTo(dw, LowerHalf(dh, b));
  const VFromD<decltype(dw)> b1 = PromoteTo(dw, UpperHalf(dh, b));
  const VFromD<decltype(dw)> m0 = a0 * b0;
  const VFromD<decltype(dw)> m1 = a1 * b1;
  return ConcatEven(d, BitCast(d, m1), BitCast(d, m0));
}

#endif  // HWY_NATIVE_MUL_8

// ------------------------------ 64-bit multiplication

#if (defined(HWY_NATIVE_MUL_64) == defined(HWY_TARGET_TOGGLE)) || HWY_IDE
#ifdef HWY_NATIVE_MUL_64
#undef HWY_NATIVE_MUL_64
#else
#define HWY_NATIVE_MUL_64
#endif

// Single-lane i64 or u64
template <class V, HWY_IF_T_SIZE_V(V, 8), HWY_IF_V_SIZE_V(V, 8),
          HWY_IF_NOT_FLOAT_V(V)>
HWY_API V operator*(V x, V y) {
  const DFromV<V> d;
  using T = TFromD<decltype(d)>;
  using TU = MakeUnsigned<T>;
  const TU xu = static_cast<TU>(GetLane(x));
  const TU yu = static_cast<TU>(GetLane(y));
  return Set(d, static_cast<T>(xu * yu));
}

template <class V, class D64 = DFromV<V>, HWY_IF_U64_D(D64),
          HWY_IF_V_SIZE_GT_D(D64, 8)>
HWY_API V operator*(V x, V y) {
  RepartitionToNarrow<D64> d32;
  auto x32 = BitCast(d32, x);
  auto y32 = BitCast(d32, y);
  auto lolo = BitCast(d32, MulEven(x32, y32));
  auto lohi = BitCast(d32, MulEven(x32, BitCast(d32, ShiftRight<32>(y))));
  auto hilo = BitCast(d32, MulEven(BitCast(d32, ShiftRight<32>(x)), y32));
  auto hi = BitCast(d32, ShiftLeft<32>(BitCast(D64{}, lohi + hilo)));
  return BitCast(D64{}, lolo + hi);
}
template <class V, class DI64 = DFromV<V>, HWY_IF_I64_D(DI64),
          HWY_IF_V_SIZE_GT_D(DI64, 8)>
HWY_API V operator*(V x, V y) {
  RebindToUnsigned<DI64> du64;
  return BitCast(DI64{}, BitCast(du64, x) * BitCast(du64, y));
}

#endif  // HWY_NATIVE_MUL_64

// ------------------------------ MulAdd / NegMulAdd

#if (defined(HWY_NATIVE_INT_FMA) == defined(HWY_TARGET_TOGGLE))
#ifdef HWY_NATIVE_INT_FMA
#undef HWY_NATIVE_INT_FMA
#else
#define HWY_NATIVE_INT_FMA
#endif

#ifdef HWY_NATIVE_INT_FMSUB
#undef HWY_NATIVE_INT_FMSUB
#else
#define HWY_NATIVE_INT_FMSUB
#endif

template <class V, HWY_IF_NOT_FLOAT_NOR_SPECIAL_V(V)>
HWY_API V MulAdd(V mul, V x, V add) {
  return Add(Mul(mul, x), add);
}

template <class V, HWY_IF_NOT_FLOAT_NOR_SPECIAL_V(V)>
HWY_API V NegMulAdd(V mul, V x, V add) {
  return Sub(add, Mul(mul, x));
}

template <class V, HWY_IF_NOT_FLOAT_NOR_SPECIAL_V(V)>
HWY_API V MulSub(V mul, V x, V sub) {
  return Sub(Mul(mul, x), sub);
}
#endif  // HWY_NATIVE_INT_FMA

// ------------------------------ Integer MulSub / NegMulSub
#if (defined(HWY_NATIVE_INT_FMSUB) == defined(HWY_TARGET_TOGGLE))
#ifdef HWY_NATIVE_INT_FMSUB
#undef HWY_NATIVE_INT_FMSUB
#else
#define HWY_NATIVE_INT_FMSUB
#endif

template <class V, HWY_IF_NOT_FLOAT_NOR_SPECIAL_V(V)>
HWY_API V MulSub(V mul, V x, V sub) {
  const DFromV<decltype(mul)> d;
  const RebindToSigned<decltype(d)> di;
  return MulAdd(mul, x, BitCast(d, Neg(BitCast(di, sub))));
}

#endif  // HWY_NATIVE_INT_FMSUB

template <class V, HWY_IF_NOT_FLOAT_NOR_SPECIAL_V(V)>
HWY_API V NegMulSub(V mul, V x, V sub) {
  const DFromV<decltype(mul)> d;
  const RebindToSigned<decltype(d)> di;

  return BitCast(d, Neg(BitCast(di, MulAdd(mul, x, sub))));
}

// ------------------------------ MulAddSub

// MulAddSub(mul, x, sub_or_add) for a 1-lane vector is equivalent to
// MulSub(mul, x, sub_or_add)
template <class V, HWY_IF_LANES_D(DFromV<V>, 1)>
HWY_API V MulAddSub(V mul, V x, V sub_or_add) {
  return MulSub(mul, x, sub_or_add);
}

// MulAddSub for F16/F32/F64 vectors with 2 or more lanes on
// SSSE3/SSE4/AVX2/AVX3 is implemented in x86_128-inl.h, x86_256-inl.h, and
// x86_512-inl.h
template <class V, HWY_IF_LANES_GT_D(DFromV<V>, 1),
          HWY_IF_T_SIZE_ONE_OF_V(V, (1 << 1) | ((HWY_TARGET <= HWY_SSSE3 &&
                                                 hwy::IsFloat<TFromV<V>>())
                                                    ? 0
                                                    : ((1 << 2) | (1 << 4) |
                                                       (1 << 8))))>
HWY_API V MulAddSub(V mul, V x, V sub_or_add) {
  using D = DFromV<V>;
  using T = TFromD<D>;
  using TNegate = If<!IsSigned<T>(), MakeSigned<T>, T>;

  const D d;
  const Rebind<TNegate, D> d_negate;

  const auto add =
      OddEven(sub_or_add, BitCast(d, Neg(BitCast(d_negate, sub_or_add))));
  return MulAdd(mul, x, add);
}

// ------------------------------ Integer division
#if (defined(HWY_NATIVE_INT_DIV) == defined(HWY_TARGET_TOGGLE))
#ifdef HWY_NATIVE_INT_DIV
#undef HWY_NATIVE_INT_DIV
#else
#define HWY_NATIVE_INT_DIV
#endif

namespace detail {

template <class D, class V, HWY_IF_T_SIZE_D(D, sizeof(TFromV<V>))>
HWY_INLINE Vec<D> IntDivConvFloatToInt(D di, V vf) {
  return ConvertTo(di, vf);
}

template <class D, class V, HWY_IF_T_SIZE_D(D, sizeof(TFromV<V>))>
HWY_INLINE Vec<D> IntDivConvIntToFloat(D df, V vi) {
  return ConvertTo(df, vi);
}

#if !HWY_HAVE_FLOAT64 && HWY_HAVE_INTEGER64
template <class D, class V, HWY_IF_UI64_D(D), HWY_IF_F32(TFromV<V>)>
HWY_INLINE Vec<D> IntDivConvFloatToInt(D df, V vi) {
  return PromoteTo(df, vi);
}

// If !HWY_HAVE_FLOAT64 && HWY_HAVE_INTEGER64 is true, then UI64->F32
// IntDivConvIntToFloat(df, vi) returns an approximation of
// static_cast<float>(v[i]) that is within 4 ULP of static_cast<float>(v[i])
template <class D, class V, HWY_IF_F32_D(D), HWY_IF_I64(TFromV<V>)>
HWY_INLINE Vec<D> IntDivConvIntToFloat(D df32, V vi) {
  const Twice<decltype(df32)> dt_f32;

  auto vf32 =
      ConvertTo(dt_f32, BitCast(RebindToSigned<decltype(dt_f32)>(), vi));

#if HWY_IS_LITTLE_ENDIAN
  const auto lo_f32 = LowerHalf(df32, ConcatEven(dt_f32, vf32, vf32));
  auto hi_f32 = LowerHalf(df32, ConcatOdd(dt_f32, vf32, vf32));
#else
  const auto lo_f32 = LowerHalf(df32, ConcatOdd(dt_f32, vf32, vf32));
  auto hi_f32 = LowerHalf(df32, ConcatEven(dt_f32, vf32, vf32));
#endif

  const RebindToSigned<decltype(df32)> di32;

  hi_f32 =
      Add(hi_f32, And(BitCast(df32, BroadcastSignBit(BitCast(di32, lo_f32))),
                      Set(df32, 1.0f)));
  return hwy::HWY_NAMESPACE::MulAdd(hi_f32, Set(df32, 4294967296.0f), lo_f32);
}

template <class D, class V, HWY_IF_F32_D(D), HWY_IF_U64(TFromV<V>)>
HWY_INLINE Vec<D> IntDivConvIntToFloat(D df32, V vu) {
  const Twice<decltype(df32)> dt_f32;

  auto vf32 =
      ConvertTo(dt_f32, BitCast(RebindToUnsigned<decltype(dt_f32)>(), vu));

#if HWY_IS_LITTLE_ENDIAN
  const auto lo_f32 = LowerHalf(df32, ConcatEven(dt_f32, vf32, vf32));
  const auto hi_f32 = LowerHalf(df32, ConcatOdd(dt_f32, vf32, vf32));
#else
  const auto lo_f32 = LowerHalf(df32, ConcatOdd(dt_f32, vf32, vf32));
  const auto hi_f32 = LowerHalf(df32, ConcatEven(dt_f32, vf32, vf32));
#endif

  return hwy::HWY_NAMESPACE::MulAdd(hi_f32, Set(df32, 4294967296.0f), lo_f32);
}
#endif  // !HWY_HAVE_FLOAT64 && HWY_HAVE_INTEGER64

template <size_t kOrigLaneSize, class V, HWY_IF_NOT_FLOAT_NOR_SPECIAL_V(V),
          HWY_IF_T_SIZE_GT(TFromV<V>, kOrigLaneSize)>
HWY_INLINE V IntDivUsingFloatDiv(V a, V b) {
  const DFromV<decltype(a)> d;
  const RebindToFloat<decltype(d)> df;

  // If kOrigLaneSize < sizeof(T) is true, then a[i] and b[i] are both in the
  // [LimitsMin<SignedFromSize<kOrigLaneSize>>(),
  // LimitsMax<UnsignedFromSize<kOrigLaneSize>>()] range.

  // floor(|a[i] / b[i]|) <= |flt_q| < floor(|a[i] / b[i]|) + 1 is also
  // guaranteed to be true if MakeFloat<T> has at least kOrigLaneSize*8 + 1
  // mantissa bits (including the implied one bit), where flt_q is equal to
  // static_cast<MakeFloat<T>>(a[i]) / static_cast<MakeFloat<T>>(b[i]),
  // even in the case where the magnitude of an inexact floating point division
  // result is rounded up.

  // In other words, floor(flt_q) < flt_q < ceil(flt_q) is guaranteed to be true
  // if (a[i] % b[i]) != 0 is true and MakeFloat<T> has at least
  // kOrigLaneSize*8 + 1 mantissa bits (including the implied one bit), even in
  // the case where the magnitude of an inexact floating point division result
  // is rounded up.

#if (HWY_TARGET == HWY_NEON || HWY_TARGET == HWY_NEON_WITHOUT_AES) && \
    !HWY_HAVE_FLOAT64
  // On Armv7, do division by multiplying by the ApproximateReciprocal
  // to avoid unnecessary overhead as F32 Div refines the approximate
  // reciprocal using 4 Newton-Raphson iterations

  const RebindToSigned<decltype(d)> di;
  const RebindToUnsigned<decltype(d)> du;

  const auto flt_b = ConvertTo(df, b);
  auto flt_recip_b = ApproximateReciprocal(flt_b);
  if (kOrigLaneSize > 1) {
    flt_recip_b =
        Mul(flt_recip_b, ReciprocalNewtonRaphsonStep(flt_recip_b, flt_b));
  }

  auto q0 = ConvertTo(d, Mul(ConvertTo(df, a), flt_recip_b));
  const auto r0 = BitCast(di, hwy::HWY_NAMESPACE::NegMulAdd(q0, b, a));

  auto r1 = r0;

  // Need to negate r1[i] if a[i] < 0 is true
  if (IsSigned<TFromV<V>>()) {
    r1 = IfNegativeThenNegOrUndefIfZero(BitCast(di, a), r1);
  }

  // r1[i] is now equal to (a[i] < 0) ? (-r0[i]) : r0[i]

  auto abs_b = BitCast(du, b);
  if (IsSigned<TFromV<V>>()) {
    abs_b = BitCast(du, Abs(BitCast(di, abs_b)));
  }

  // If (r1[i] < 0 || r1[i] >= abs_b[i]) is true, then set q1[i] to -1.
  // Otherwise, set q1[i] to 0.

  // (r1[i] < 0 || r1[i] >= abs_b[i]) can be carried out using a single unsigned
  // comparison as static_cast<TU>(r1[i]) >= TU(LimitsMax<TI>() + 1) >= abs_b[i]
  // will be true if r1[i] < 0 is true.
  auto q1 = BitCast(di, VecFromMask(du, Ge(BitCast(du, r1), abs_b)));

  // q1[i] is now equal to (r1[i] < 0 || r1[i] >= abs_b[i]) ? -1 : 0

  // Need to negate q1[i] if r0[i] and b[i] do not have the same sign
  auto q1_negate_mask = r0;
  if (IsSigned<TFromV<V>>()) {
    q1_negate_mask = Xor(q1_negate_mask, BitCast(di, b));
  }
  q1 = IfNegativeThenElse(q1_negate_mask, Neg(q1), q1);

  // q1[i] is now equal to (r1[i] < 0 || r1[i] >= abs_b[i]) ?
  //                       (((r0[i] ^ b[i]) < 0) ? 1 : -1)

  // Need to subtract q1[i] from q0[i] to get the final result
  return Sub(q0, BitCast(d, q1));
#else
  // On targets other than Armv7 NEON, use F16 or F32 division as most targets
  // other than Armv7 NEON have native F32 divide instructions
  return ConvertTo(d, Div(ConvertTo(df, a), ConvertTo(df, b)));
#endif
}

template <size_t kOrigLaneSize, class V, HWY_IF_NOT_FLOAT_NOR_SPECIAL_V(V),
          HWY_IF_T_SIZE(TFromV<V>, kOrigLaneSize),
          HWY_IF_T_SIZE_ONE_OF_V(V, (1 << 4) | (1 << 8))>
HWY_INLINE V IntDivUsingFloatDiv(V a, V b) {
  // If kOrigLaneSize == sizeof(T) is true, at least two reciprocal
  // multiplication steps are needed as the mantissa of MakeFloat<T> has fewer
  // than kOrigLaneSize*8 + 1 bits

  using T = TFromV<V>;

#if HWY_HAVE_FLOAT64
  using TF = MakeFloat<T>;
#else
  using TF = float;
#endif

  const DFromV<decltype(a)> d;
  const RebindToSigned<decltype(d)> di;
  const RebindToUnsigned<decltype(d)> du;
  const Rebind<TF, decltype(d)> df;

  if (!IsSigned<T>()) {
    // If T is unsigned, set a[i] to (a[i] >= b[i] ? 1 : 0) and set b[i] to 1 if
    // b[i] > LimitsMax<MakeSigned<T>>() is true

    const auto one = Set(di, MakeSigned<T>{1});
    a = BitCast(
        d, IfNegativeThenElse(BitCast(di, b),
                              IfThenElseZero(RebindMask(di, Ge(a, b)), one),
                              BitCast(di, a)));
    b = BitCast(d, IfNegativeThenElse(BitCast(di, b), one, BitCast(di, b)));
  }

  // LimitsMin<T>() <= b[i] <= LimitsMax<MakeSigned<T>>() is now true

  const auto flt_b = IntDivConvIntToFloat(df, b);

#if (HWY_TARGET == HWY_NEON || HWY_TARGET == HWY_NEON_WITHOUT_AES) && \
    !HWY_HAVE_FLOAT64
  auto flt_recip_b = ApproximateReciprocal(flt_b);
  flt_recip_b =
      Mul(flt_recip_b, ReciprocalNewtonRaphsonStep(flt_recip_b, flt_b));
#else
  const auto flt_recip_b = Div(Set(df, TF(1.0)), flt_b);
#endif

  auto q0 =
      IntDivConvFloatToInt(d, Mul(IntDivConvIntToFloat(df, a), flt_recip_b));
  const auto r0 = BitCast(di, hwy::HWY_NAMESPACE::NegMulAdd(q0, b, a));

  auto q1 =
      IntDivConvFloatToInt(di, Mul(IntDivConvIntToFloat(df, r0), flt_recip_b));
  const auto r1 = hwy::HWY_NAMESPACE::NegMulAdd(q1, BitCast(di, b), r0);

  auto r3 = r1;

#if !HWY_HAVE_FLOAT64
  // Need two additional reciprocal multiplication steps for I64/U64 vectors if
  // HWY_HAVE_FLOAT64 is 0
  if (sizeof(T) == 8) {
    const auto q2 = IntDivConvFloatToInt(
        di, Mul(IntDivConvIntToFloat(df, r1), flt_recip_b));
    const auto r2 = hwy::HWY_NAMESPACE::NegMulAdd(q2, BitCast(di, b), r1);

    const auto q3 = IntDivConvFloatToInt(
        di, Mul(IntDivConvIntToFloat(df, r2), flt_recip_b));
    r3 = hwy::HWY_NAMESPACE::NegMulAdd(q3, BitCast(di, b), r2);

    q0 = Add(q0, BitCast(d, q2));
    q1 = Add(q1, q3);
  }
#endif  // !HWY_HAVE_FLOAT64

  auto r4 = r3;

  // Need to negate r4[i] if a[i] < 0 is true
  if (IsSigned<TFromV<V>>()) {
    r4 = IfNegativeThenNegOrUndefIfZero(BitCast(di, a), r4);
  }

  // r4[i] is now equal to (a[i] < 0) ? (-r3[i]) : r3[i]

  auto abs_b = BitCast(du, b);
  if (IsSigned<TFromV<V>>()) {
    abs_b = BitCast(du, Abs(BitCast(di, abs_b)));
  }

  // If (r4[i] < 0 || r4[i] >= abs_b[i]) is true, then set q4[i] to -1.
  // Otherwise, set r4[i] to 0.

  // (r4[i] < 0 || r4[i] >= abs_b[i]) can be carried out using a single unsigned
  // comparison as static_cast<TU>(r4[i]) >= TU(LimitsMax<TI>() + 1) >= abs_b[i]
  // will be true if r4[i] < 0 is true.
  auto q4 = BitCast(di, VecFromMask(du, Ge(BitCast(du, r4), abs_b)));

  // q4[i] is now equal to (r4[i] < 0 || r4[i] >= abs_b[i]) ? -1 : 0

  // Need to negate q4[i] if r3[i] and b[i] do not have the same sign
  auto q4_negate_mask = r3;
  if (IsSigned<TFromV<V>>()) {
    q4_negate_mask = Xor(q4_negate_mask, BitCast(di, b));
  }
  q4 = IfNegativeThenElse(q4_negate_mask, Neg(q4), q4);

  // q4[i] is now equal to (r4[i] < 0 || r4[i] >= abs_b[i]) ?
  //                       (((r3[i] ^ b[i]) < 0) ? 1 : -1)

  // The final result is equal to q0[i] + q1[i] - q4[i]
  return Sub(Add(q0, BitCast(d, q1)), BitCast(d, q4));
}

template <size_t kOrigLaneSize, class V,
          HWY_IF_T_SIZE_ONE_OF_V(V, (1 << 1) | (1 << 2)),
          HWY_IF_V_SIZE_LE_V(
              V, HWY_MAX_BYTES /
                     ((!HWY_HAVE_FLOAT16 && sizeof(TFromV<V>) == 1) ? 4 : 2))>
HWY_INLINE V IntDiv(V a, V b) {
  using T = TFromV<V>;

  // If HWY_HAVE_FLOAT16 is 0, need to promote I8 to I32 and U8 to U32
  using TW = MakeWide<
      If<(!HWY_HAVE_FLOAT16 && sizeof(TFromV<V>) == 1), MakeWide<T>, T>>;

  const DFromV<decltype(a)> d;
  const Rebind<TW, decltype(d)> dw;

#if HWY_TARGET <= HWY_SSE2
  // On SSE2/SSSE3/SSE4/AVX2/AVX3, promote to and from MakeSigned<TW> to avoid
  // unnecessary overhead
  const RebindToSigned<decltype(dw)> dw_i;

  // On SSE2/SSSE3/SSE4/AVX2/AVX3, demote to MakeSigned<T> if
  // kOrigLaneSize < sizeof(T) to avoid unnecessary overhead
  const If<(kOrigLaneSize < sizeof(T)), RebindToSigned<decltype(d)>,
           decltype(d)>
      d_demote_to;
#else
  // On other targets, promote to TW and demote to T
  const decltype(dw) dw_i;
  const decltype(d) d_demote_to;
#endif

  return BitCast(
      d, DemoteTo(d_demote_to, IntDivUsingFloatDiv<kOrigLaneSize>(
                                   PromoteTo(dw_i, a), PromoteTo(dw_i, b))));
}

template <size_t kOrigLaneSize, class V,
          HWY_IF_T_SIZE_ONE_OF_V(V,
                                 (HWY_HAVE_FLOAT16 ? (1 << 1) : 0) | (1 << 2)),
          HWY_IF_V_SIZE_GT_V(V, HWY_MAX_BYTES / 2)>
HWY_INLINE V IntDiv(V a, V b) {
  const DFromV<decltype(a)> d;
  const RepartitionToWide<decltype(d)> dw;

#if HWY_TARGET <= HWY_SSE2
  // On SSE2/SSSE3/SSE4/AVX2/AVX3, promote to and from MakeSigned<TW> to avoid
  // unnecessary overhead
  const RebindToSigned<decltype(dw)> dw_i;

  // On SSE2/SSSE3/SSE4/AVX2/AVX3, demote to MakeSigned<TFromV<V>> if
  // kOrigLaneSize < sizeof(TFromV<V>) to avoid unnecessary overhead
  const If<(kOrigLaneSize < sizeof(TFromV<V>)), RebindToSigned<decltype(d)>,
           decltype(d)>
      d_demote_to;
#else
  // On other targets, promote to MakeWide<TFromV<V>> and demote to TFromV<V>
  const decltype(dw) dw_i;
  const decltype(d) d_demote_to;
#endif

  return BitCast(d, OrderedDemote2To(
                        d_demote_to,
                        IntDivUsingFloatDiv<kOrigLaneSize>(
                            PromoteLowerTo(dw_i, a), PromoteLowerTo(dw_i, b)),
                        IntDivUsingFloatDiv<kOrigLaneSize>(
                            PromoteUpperTo(dw_i, a), PromoteUpperTo(dw_i, b))));
}

#if !HWY_HAVE_FLOAT16
template <size_t kOrigLaneSize, class V, HWY_IF_UI8(TFromV<V>),
          HWY_IF_V_SIZE_V(V, HWY_MAX_BYTES / 2)>
HWY_INLINE V IntDiv(V a, V b) {
  const DFromV<decltype(a)> d;
  const Rebind<MakeWide<TFromV<V>>, decltype(d)> dw;

#if HWY_TARGET <= HWY_SSE2
  // On SSE2/SSSE3, demote from int16_t to TFromV<V> to avoid unnecessary
  // overhead
  const RebindToSigned<decltype(dw)> dw_i;
#else
  // On other targets, demote from MakeWide<TFromV<V>> to TFromV<V>
  const decltype(dw) dw_i;
#endif

  return DemoteTo(d,
                  BitCast(dw_i, IntDiv<1>(PromoteTo(dw, a), PromoteTo(dw, b))));
}
template <size_t kOrigLaneSize, class V, HWY_IF_UI8(TFromV<V>),
          HWY_IF_V_SIZE_GT_V(V, HWY_MAX_BYTES / 2)>
HWY_INLINE V IntDiv(V a, V b) {
  const DFromV<decltype(a)> d;
  const RepartitionToWide<decltype(d)> dw;

#if HWY_TARGET <= HWY_SSE2
  // On SSE2/SSSE3, demote from int16_t to TFromV<V> to avoid unnecessary
  // overhead
  const RebindToSigned<decltype(dw)> dw_i;
#else
  // On other targets, demote from MakeWide<TFromV<V>> to TFromV<V>
  const decltype(dw) dw_i;
#endif

  return OrderedDemote2To(
      d, BitCast(dw_i, IntDiv<1>(PromoteLowerTo(dw, a), PromoteLowerTo(dw, b))),
      BitCast(dw_i, IntDiv<1>(PromoteUpperTo(dw, a), PromoteUpperTo(dw, b))));
}
#endif  // !HWY_HAVE_FLOAT16

template <size_t kOrigLaneSize, class V,
          HWY_IF_T_SIZE_ONE_OF_V(V,
                                 (HWY_HAVE_FLOAT64 ? 0 : (1 << 4)) | (1 << 8))>
HWY_INLINE V IntDiv(V a, V b) {
  return IntDivUsingFloatDiv<kOrigLaneSize>(a, b);
}

#if HWY_HAVE_FLOAT64
template <size_t kOrigLaneSize, class V, HWY_IF_UI32(TFromV<V>),
          HWY_IF_V_SIZE_LE_V(V, HWY_MAX_BYTES / 2)>
HWY_INLINE V IntDiv(V a, V b) {
  const DFromV<decltype(a)> d;
  const Rebind<double, decltype(d)> df64;

  return DemoteTo(d, Div(PromoteTo(df64, a), PromoteTo(df64, b)));
}
template <size_t kOrigLaneSize, class V, HWY_IF_UI32(TFromV<V>),
          HWY_IF_V_SIZE_GT_V(V, HWY_MAX_BYTES / 2)>
HWY_INLINE V IntDiv(V a, V b) {
  const DFromV<decltype(a)> d;
  const Half<decltype(d)> dh;
  const Repartition<double, decltype(d)> df64;

  return Combine(
      d, DemoteTo(dh, Div(PromoteUpperTo(df64, a), PromoteUpperTo(df64, b))),
      DemoteTo(dh, Div(PromoteLowerTo(df64, a), PromoteLowerTo(df64, b))));
}
#endif  // HWY_HAVE_FLOAT64

template <size_t kOrigLaneSize, class V, HWY_IF_NOT_FLOAT_NOR_SPECIAL_V(V),
          HWY_IF_T_SIZE_ONE_OF_V(V, ((HWY_TARGET <= HWY_SSE2 ||
                                      HWY_TARGET == HWY_WASM ||
                                      HWY_TARGET == HWY_WASM_EMU256)
                                         ? 0
                                         : (1 << 1)) |
                                        (1 << 2) | (1 << 4) | (1 << 8))>
HWY_INLINE V IntMod(V a, V b) {
  return hwy::HWY_NAMESPACE::NegMulAdd(IntDiv<kOrigLaneSize>(a, b), b, a);
}

#if HWY_TARGET <= HWY_SSE2 || HWY_TARGET == HWY_WASM || \
    HWY_TARGET == HWY_WASM_EMU256
template <size_t kOrigLaneSize, class V, HWY_IF_UI8(TFromV<V>),
          HWY_IF_V_SIZE_LE_V(V, HWY_MAX_BYTES / 2)>
HWY_INLINE V IntMod(V a, V b) {
  const DFromV<decltype(a)> d;
  const Rebind<MakeWide<TFromV<V>>, decltype(d)> dw;
  return DemoteTo(d, IntMod<kOrigLaneSize>(PromoteTo(dw, a), PromoteTo(dw, b)));
}

template <size_t kOrigLaneSize, class V, HWY_IF_UI8(TFromV<V>),
          HWY_IF_V_SIZE_GT_V(V, HWY_MAX_BYTES / 2)>
HWY_INLINE V IntMod(V a, V b) {
  const DFromV<decltype(a)> d;
  const RepartitionToWide<decltype(d)> dw;
  return OrderedDemote2To(
      d, IntMod<kOrigLaneSize>(PromoteLowerTo(dw, a), PromoteLowerTo(dw, b)),
      IntMod<kOrigLaneSize>(PromoteUpperTo(dw, a), PromoteUpperTo(dw, b)));
}
#endif  // HWY_TARGET <= HWY_SSE2 || HWY_TARGET == HWY_WASM || HWY_TARGET ==
        // HWY_WASM_EMU256

}  // namespace detail

#if HWY_TARGET == HWY_SCALAR

template <class T, HWY_IF_NOT_FLOAT_NOR_SPECIAL(T)>
HWY_API Vec1<T> operator/(Vec1<T> a, Vec1<T> b) {
  return detail::IntDiv<sizeof(T)>(a, b);
}
template <class T, HWY_IF_NOT_FLOAT_NOR_SPECIAL(T)>
HWY_API Vec1<T> operator%(Vec1<T> a, Vec1<T> b) {
  return detail::IntMod<sizeof(T)>(a, b);
}

#else  // HWY_TARGET != HWY_SCALAR

template <class T, size_t N, HWY_IF_NOT_FLOAT_NOR_SPECIAL(T)>
HWY_API Vec128<T, N> operator/(Vec128<T, N> a, Vec128<T, N> b) {
  return detail::IntDiv<sizeof(T)>(a, b);
}

template <class T, size_t N, HWY_IF_NOT_FLOAT_NOR_SPECIAL(T)>
HWY_API Vec128<T, N> operator%(Vec128<T, N> a, Vec128<T, N> b) {
  return detail::IntMod<sizeof(T)>(a, b);
}

#if HWY_CAP_GE256
template <class T, HWY_IF_NOT_FLOAT_NOR_SPECIAL(T)>
HWY_API Vec256<T> operator/(Vec256<T> a, Vec256<T> b) {
  return detail::IntDiv<sizeof(T)>(a, b);
}
template <class T, HWY_IF_NOT_FLOAT_NOR_SPECIAL(T)>
HWY_API Vec256<T> operator%(Vec256<T> a, Vec256<T> b) {
  return detail::IntMod<sizeof(T)>(a, b);
}
#endif

#if HWY_CAP_GE512
template <class T, HWY_IF_NOT_FLOAT_NOR_SPECIAL(T)>
HWY_API Vec512<T> operator/(Vec512<T> a, Vec512<T> b) {
  return detail::IntDiv<sizeof(T)>(a, b);
}
template <class T, HWY_IF_NOT_FLOAT_NOR_SPECIAL(T)>
HWY_API Vec512<T> operator%(Vec512<T> a, Vec512<T> b) {
  return detail::IntMod<sizeof(T)>(a, b);
}
#endif

#endif  // HWY_TARGET == HWY_SCALAR

#endif  // HWY_NATIVE_INT_DIV

// ------------------------------ SatWidenMulPairwiseAdd

#if (defined(HWY_NATIVE_U8_I8_SATWIDENMULPAIRWISEADD) == \
     defined(HWY_TARGET_TOGGLE))

#ifdef HWY_NATIVE_U8_I8_SATWIDENMULPAIRWISEADD
#undef HWY_NATIVE_U8_I8_SATWIDENMULPAIRWISEADD
#else
#define HWY_NATIVE_U8_I8_SATWIDENMULPAIRWISEADD
#endif

template <class DI16, class VU8, class VI8,
          class VU8_2 = Vec<Repartition<uint8_t, DI16>>, HWY_IF_I16_D(DI16),
          HWY_IF_U8_D(DFromV<VU8>), HWY_IF_I8_D(DFromV<VI8>),
          HWY_IF_LANES_D(DFromV<VU8>, HWY_MAX_LANES_V(VI8)),
          HWY_IF_LANES_D(DFromV<VU8>, HWY_MAX_LANES_V(VU8_2))>
HWY_API Vec<DI16> SatWidenMulPairwiseAdd(DI16 di16, VU8 a, VI8 b) {
  const RebindToUnsigned<decltype(di16)> du16;

  const auto a0 = BitCast(di16, PromoteEvenTo(du16, a));
  const auto b0 = PromoteEvenTo(di16, b);

  const auto a1 = BitCast(di16, PromoteOddTo(du16, a));
  const auto b1 = PromoteOddTo(di16, b);

  return SaturatedAdd(Mul(a0, b0), Mul(a1, b1));
}

#endif

// ------------------------------ SumOfMulQuadAccumulate

#if (defined(HWY_NATIVE_I8_I8_SUMOFMULQUADACCUMULATE) == \
     defined(HWY_TARGET_TOGGLE))

#ifdef HWY_NATIVE_I8_I8_SUMOFMULQUADACCUMULATE
#undef HWY_NATIVE_I8_I8_SUMOFMULQUADACCUMULATE
#else
#define HWY_NATIVE_I8_I8_SUMOFMULQUADACCUMULATE
#endif

template <class DI32, HWY_IF_I32_D(DI32)>
HWY_API VFromD<DI32> SumOfMulQuadAccumulate(DI32 di32,
                                            VFromD<Repartition<int8_t, DI32>> a,
                                            VFromD<Repartition<int8_t, DI32>> b,
                                            VFromD<DI32> sum) {
  const Repartition<int16_t, decltype(di32)> di16;

  const auto a0 = PromoteEvenTo(di16, a);
  const auto b0 = PromoteEvenTo(di16, b);

  const auto a1 = PromoteOddTo(di16, a);
  const auto b1 = PromoteOddTo(di16, b);

  return Add(sum, Add(WidenMulPairwiseAdd(di32, a0, b0),
                      WidenMulPairwiseAdd(di32, a1, b1)));
}

#endif

#if (defined(HWY_NATIVE_U8_U8_SUMOFMULQUADACCUMULATE) == \
     defined(HWY_TARGET_TOGGLE))

#ifdef HWY_NATIVE_U8_U8_SUMOFMULQUADACCUMULATE
#undef HWY_NATIVE_U8_U8_SUMOFMULQUADACCUMULATE
#else
#define HWY_NATIVE_U8_U8_SUMOFMULQUADACCUMULATE
#endif

template <class DU32, HWY_IF_U32_D(DU32)>
HWY_API VFromD<DU32> SumOfMulQuadAccumulate(
    DU32 du32, VFromD<Repartition<uint8_t, DU32>> a,
    VFromD<Repartition<uint8_t, DU32>> b, VFromD<DU32> sum) {
  const Repartition<uint16_t, decltype(du32)> du16;
  const RebindToSigned<decltype(du16)> di16;
  const RebindToSigned<decltype(du32)> di32;

  const auto lo8_mask = Set(di16, int16_t{0x00FF});
  const auto a0 = And(BitCast(di16, a), lo8_mask);
  const auto b0 = And(BitCast(di16, b), lo8_mask);

  const auto a1 = BitCast(di16, ShiftRight<8>(BitCast(du16, a)));
  const auto b1 = BitCast(di16, ShiftRight<8>(BitCast(du16, b)));

  return Add(sum, Add(BitCast(du32, WidenMulPairwiseAdd(di32, a0, b0)),
                      BitCast(du32, WidenMulPairwiseAdd(di32, a1, b1))));
}

#endif

#if (defined(HWY_NATIVE_U8_I8_SUMOFMULQUADACCUMULATE) == \
     defined(HWY_TARGET_TOGGLE))

#ifdef HWY_NATIVE_U8_I8_SUMOFMULQUADACCUMULATE
#undef HWY_NATIVE_U8_I8_SUMOFMULQUADACCUMULATE
#else
#define HWY_NATIVE_U8_I8_SUMOFMULQUADACCUMULATE
#endif

template <class DI32, HWY_IF_I32_D(DI32)>
HWY_API VFromD<DI32> SumOfMulQuadAccumulate(
    DI32 di32, VFromD<Repartition<uint8_t, DI32>> a_u,
    VFromD<Repartition<int8_t, DI32>> b_i, VFromD<DI32> sum) {
  const Repartition<int16_t, decltype(di32)> di16;
  const RebindToUnsigned<decltype(di16)> du16;

  const auto a0 = And(BitCast(di16, a_u), Set(di16, int16_t{0x00FF}));
  const auto b0 = ShiftRight<8>(ShiftLeft<8>(BitCast(di16, b_i)));

  const auto a1 = BitCast(di16, ShiftRight<8>(BitCast(du16, a_u)));
  const auto b1 = ShiftRight<8>(BitCast(di16, b_i));

  // NOTE: SatWidenMulPairwiseAdd(di16, a_u, b_i) cannot be used in
  // SumOfMulQuadAccumulate as it is possible for
  // a_u[0]*b_i[0]+a_u[1]*b_i[1] to overflow an int16_t if a_u[0], b_i[0],
  // a_u[1], and b_i[1] are all non-zero and b_i[0] and b_i[1] have the same
  // sign.

  return Add(sum, Add(WidenMulPairwiseAdd(di32, a0, b0),
                      WidenMulPairwiseAdd(di32, a1, b1)));
}

#endif

#if (defined(HWY_NATIVE_I16_I16_SUMOFMULQUADACCUMULATE) == \
     defined(HWY_TARGET_TOGGLE))

#ifdef HWY_NATIVE_I16_I16_SUMOFMULQUADACCUMULATE
#undef HWY_NATIVE_I16_I16_SUMOFMULQUADACCUMULATE
#else
#define HWY_NATIVE_I16_I16_SUMOFMULQUADACCUMULATE
#endif

#if HWY_HAVE_INTEGER64
template <class DI64, HWY_IF_I64_D(DI64)>
HWY_API VFromD<DI64> SumOfMulQuadAccumulate(
    DI64 di64, VFromD<Repartition<int16_t, DI64>> a,
    VFromD<Repartition<int16_t, DI64>> b, VFromD<DI64> sum) {
  const Repartition<int32_t, decltype(di64)> di32;

  // WidenMulPairwiseAdd(di32, a, b) is okay here as
  // a[0]*b[0]+a[1]*b[1] is between -2147418112 and 2147483648 and as
  // a[0]*b[0]+a[1]*b[1] can only overflow an int32_t if
  // a[0], b[0], a[1], and b[1] are all equal to -32768.

  const auto i32_pairwise_sum = WidenMulPairwiseAdd(di32, a, b);
  const auto i32_pairwise_sum_overflow =
      VecFromMask(di32, Eq(i32_pairwise_sum, Set(di32, LimitsMin<int32_t>())));

  // The upper 32 bits of sum0 and sum1 need to be zeroed out in the case of
  // overflow.
  const auto hi32_mask = Set(di64, static_cast<int64_t>(~int64_t{0xFFFFFFFF}));
  const auto p0_zero_out_mask =
      ShiftLeft<32>(BitCast(di64, i32_pairwise_sum_overflow));
  const auto p1_zero_out_mask =
      And(BitCast(di64, i32_pairwise_sum_overflow), hi32_mask);

  const auto p0 =
      AndNot(p0_zero_out_mask,
             ShiftRight<32>(ShiftLeft<32>(BitCast(di64, i32_pairwise_sum))));
  const auto p1 =
      AndNot(p1_zero_out_mask, ShiftRight<32>(BitCast(di64, i32_pairwise_sum)));

  return Add(sum, Add(p0, p1));
}
#endif  // HWY_HAVE_INTEGER64
#endif  // HWY_NATIVE_I16_I16_SUMOFMULQUADACCUMULATE

#if (defined(HWY_NATIVE_U16_U16_SUMOFMULQUADACCUMULATE) == \
     defined(HWY_TARGET_TOGGLE))

#ifdef HWY_NATIVE_U16_U16_SUMOFMULQUADACCUMULATE
#undef HWY_NATIVE_U16_U16_SUMOFMULQUADACCUMULATE
#else
#define HWY_NATIVE_U16_U16_SUMOFMULQUADACCUMULATE
#endif

#if HWY_HAVE_INTEGER64
template <class DU64, HWY_IF_U64_D(DU64)>
HWY_API VFromD<DU64> SumOfMulQuadAccumulate(
    DU64 du64, VFromD<Repartition<uint16_t, DU64>> a,
    VFromD<Repartition<uint16_t, DU64>> b, VFromD<DU64> sum) {
  const auto u32_even_prod = MulEven(a, b);
  const auto u32_odd_prod = MulOdd(a, b);

  const auto p0 = Add(PromoteEvenTo(du64, u32_even_prod),
                      PromoteEvenTo(du64, u32_odd_prod));
  const auto p1 =
      Add(PromoteOddTo(du64, u32_even_prod), PromoteOddTo(du64, u32_odd_prod));

  return Add(sum, Add(p0, p1));
}
#endif  // HWY_HAVE_INTEGER64
#endif  // HWY_NATIVE_U16_U16_SUMOFMULQUADACCUMULATE

// ------------------------------ F64 ApproximateReciprocal

#if (defined(HWY_NATIVE_F64_APPROX_RECIP) == defined(HWY_TARGET_TOGGLE))
#ifdef HWY_NATIVE_F64_APPROX_RECIP
#undef HWY_NATIVE_F64_APPROX_RECIP
#else
#define HWY_NATIVE_F64_APPROX_RECIP
#endif

#if HWY_HAVE_FLOAT64
template <class V, HWY_IF_F64_D(DFromV<V>)>
HWY_API V ApproximateReciprocal(V v) {
  const DFromV<decltype(v)> d;
  return Div(Set(d, 1.0), v);
}
#endif  // HWY_HAVE_FLOAT64

#endif  // HWY_NATIVE_F64_APPROX_RECIP

// ------------------------------ F64 ApproximateReciprocalSqrt

#if (defined(HWY_NATIVE_F64_APPROX_RSQRT) == defined(HWY_TARGET_TOGGLE))
#ifdef HWY_NATIVE_F64_APPROX_RSQRT
#undef HWY_NATIVE_F64_APPROX_RSQRT
#else
#define HWY_NATIVE_F64_APPROX_RSQRT
#endif

#if HWY_HAVE_FLOAT64
template <class V, HWY_IF_F64_D(DFromV<V>)>
HWY_API V ApproximateReciprocalSqrt(V v) {
  const DFromV<decltype(v)> d;
  const RebindToUnsigned<decltype(d)> du;
  const auto half = Mul(v, Set(d, 0.5));
  // Initial guess based on log2(f)
  const auto guess = BitCast(d, Sub(Set(du, uint64_t{0x5FE6EB50C7B537A9u}),
                                    ShiftRight<1>(BitCast(du, v))));
  // One Newton-Raphson iteration
  return Mul(guess, NegMulAdd(Mul(half, guess), guess, Set(d, 1.5)));
}
#endif  // HWY_HAVE_FLOAT64

#endif  // HWY_NATIVE_F64_APPROX_RSQRT

// ------------------------------ Compress*

#if (defined(HWY_NATIVE_COMPRESS8) == defined(HWY_TARGET_TOGGLE))
#ifdef HWY_NATIVE_COMPRESS8
#undef HWY_NATIVE_COMPRESS8
#else
#define HWY_NATIVE_COMPRESS8
#endif

template <class V, class D, typename T, HWY_IF_T_SIZE(T, 1)>
HWY_API size_t CompressBitsStore(V v, const uint8_t* HWY_RESTRICT bits, D d,
                                 T* unaligned) {
  HWY_ALIGN T lanes[MaxLanes(d)];
  Store(v, d, lanes);

  const Simd<T, HWY_MIN(MaxLanes(d), 8), 0> d8;
  T* HWY_RESTRICT pos = unaligned;

  HWY_ALIGN constexpr T table[2048] = {
      0, 1, 2, 3, 4, 5, 6, 7, /**/ 0, 1, 2, 3, 4, 5, 6, 7,  //
      1, 0, 2, 3, 4, 5, 6, 7, /**/ 0, 1, 2, 3, 4, 5, 6, 7,  //
      2, 0, 1, 3, 4, 5, 6, 7, /**/ 0, 2, 1, 3, 4, 5, 6, 7,  //
      1, 2, 0, 3, 4, 5, 6, 7, /**/ 0, 1, 2, 3, 4, 5, 6, 7,  //
      3, 0, 1, 2, 4, 5, 6, 7, /**/ 0, 3, 1, 2, 4, 5, 6, 7,  //
      1, 3, 0, 2, 4, 5, 6, 7, /**/ 0, 1, 3, 2, 4, 5, 6, 7,  //
      2, 3, 0, 1, 4, 5, 6, 7, /**/ 0, 2, 3, 1, 4, 5, 6, 7,  //
      1, 2, 3, 0, 4, 5, 6, 7, /**/ 0, 1, 2, 3, 4, 5, 6, 7,  //
      4, 0, 1, 2, 3, 5, 6, 7, /**/ 0, 4, 1, 2, 3, 5, 6, 7,  //
      1, 4, 0, 2, 3, 5, 6, 7, /**/ 0, 1, 4, 2, 3, 5, 6, 7,  //
      2, 4, 0, 1, 3, 5, 6, 7, /**/ 0, 2, 4, 1, 3, 5, 6, 7,  //
      1, 2, 4, 0, 3, 5, 6, 7, /**/ 0, 1, 2, 4, 3, 5, 6, 7,  //
      3, 4, 0, 1, 2, 5, 6, 7, /**/ 0, 3, 4, 1, 2, 5, 6, 7,  //
      1, 3, 4, 0, 2, 5, 6, 7, /**/ 0, 1, 3, 4, 2, 5, 6, 7,  //
      2, 3, 4, 0, 1, 5, 6, 7, /**/ 0, 2, 3, 4, 1, 5, 6, 7,  //
      1, 2, 3, 4, 0, 5, 6, 7, /**/ 0, 1, 2, 3, 4, 5, 6, 7,  //
      5, 0, 1, 2, 3, 4, 6, 7, /**/ 0, 5, 1, 2, 3, 4, 6, 7,  //
      1, 5, 0, 2, 3, 4, 6, 7, /**/ 0, 1, 5, 2, 3, 4, 6, 7,  //
      2, 5, 0, 1, 3, 4, 6, 7, /**/ 0, 2, 5, 1, 3, 4, 6, 7,  //
      1, 2, 5, 0, 3, 4, 6, 7, /**/ 0, 1, 2, 5, 3, 4, 6, 7,  //
      3, 5, 0, 1, 2, 4, 6, 7, /**/ 0, 3, 5, 1, 2, 4, 6, 7,  //
      1, 3, 5, 0, 2, 4, 6, 7, /**/ 0, 1, 3, 5, 2, 4, 6, 7,  //
      2, 3, 5, 0, 1, 4, 6, 7, /**/ 0, 2, 3, 5, 1, 4, 6, 7,  //
      1, 2, 3, 5, 0, 4, 6, 7, /**/ 0, 1, 2, 3, 5, 4, 6, 7,  //
      4, 5, 0, 1, 2, 3, 6, 7, /**/ 0, 4, 5, 1, 2, 3, 6, 7,  //
      1, 4, 5, 0, 2, 3, 6, 7, /**/ 0, 1, 4, 5, 2, 3, 6, 7,  //
      2, 4, 5, 0, 1, 3, 6, 7, /**/ 0, 2, 4, 5, 1, 3, 6, 7,  //
      1, 2, 4, 5, 0, 3, 6, 7, /**/ 0, 1, 2, 4, 5, 3, 6, 7,  //
      3, 4, 5, 0, 1, 2, 6, 7, /**/ 0, 3, 4, 5, 1, 2, 6, 7,  //
      1, 3, 4, 5, 0, 2, 6, 7, /**/ 0, 1, 3, 4, 5, 2, 6, 7,  //
      2, 3, 4, 5, 0, 1, 6, 7, /**/ 0, 2, 3, 4, 5, 1, 6, 7,  //
      1, 2, 3, 4, 5, 0, 6, 7, /**/ 0, 1, 2, 3, 4, 5, 6, 7,  //
      6, 0, 1, 2, 3, 4, 5, 7, /**/ 0, 6, 1, 2, 3, 4, 5, 7,  //
      1, 6, 0, 2, 3, 4, 5, 7, /**/ 0, 1, 6, 2, 3, 4, 5, 7,  //
      2, 6, 0, 1, 3, 4, 5, 7, /**/ 0, 2, 6, 1, 3, 4, 5, 7,  //
      1, 2, 6, 0, 3, 4, 5, 7, /**/ 0, 1, 2, 6, 3, 4, 5, 7,  //
      3, 6, 0, 1, 2, 4, 5, 7, /**/ 0, 3, 6, 1, 2, 4, 5, 7,  //
      1, 3, 6, 0, 2, 4, 5, 7, /**/ 0, 1, 3, 6, 2, 4, 5, 7,  //
      2, 3, 6, 0, 1, 4, 5, 7, /**/ 0, 2, 3, 6, 1, 4, 5, 7,  //
      1, 2, 3, 6, 0, 4, 5, 7, /**/ 0, 1, 2, 3, 6, 4, 5, 7,  //
      4, 6, 0, 1, 2, 3, 5, 7, /**/ 0, 4, 6, 1, 2, 3, 5, 7,  //
      1, 4, 6, 0, 2, 3, 5, 7, /**/ 0, 1, 4, 6, 2, 3, 5, 7,  //
      2, 4, 6, 0, 1, 3, 5, 7, /**/ 0, 2, 4, 6, 1, 3, 5, 7,  //
      1, 2, 4, 6, 0, 3, 5, 7, /**/ 0, 1, 2, 4, 6, 3, 5, 7,  //
      3, 4, 6, 0, 1, 2, 5, 7, /**/ 0, 3, 4, 6, 1, 2, 5, 7,  //
      1, 3, 4, 6, 0, 2, 5, 7, /**/ 0, 1, 3, 4, 6, 2, 5, 7,  //
      2, 3, 4, 6, 0, 1, 5, 7, /**/ 0, 2, 3, 4, 6, 1, 5, 7,  //
      1, 2, 3, 4, 6, 0, 5, 7, /**/ 0, 1, 2, 3, 4, 6, 5, 7,  //
      5, 6, 0, 1, 2, 3, 4, 7, /**/ 0, 5, 6, 1, 2, 3, 4, 7,  //
      1, 5, 6, 0, 2, 3, 4, 7, /**/ 0, 1, 5, 6, 2, 3, 4, 7,  //
      2, 5, 6, 0, 1, 3, 4, 7, /**/ 0, 2, 5, 6, 1, 3, 4, 7,  //
      1, 2, 5, 6, 0, 3, 4, 7, /**/ 0, 1, 2, 5, 6, 3, 4, 7,  //
      3, 5, 6, 0, 1, 2, 4, 7, /**/ 0, 3, 5, 6, 1, 2, 4, 7,  //
      1, 3, 5, 6, 0, 2, 4, 7, /**/ 0, 1, 3, 5, 6, 2, 4, 7,  //
      2, 3, 5, 6, 0, 1, 4, 7, /**/ 0, 2, 3, 5, 6, 1, 4, 7,  //
      1, 2, 3, 5, 6, 0, 4, 7, /**/ 0, 1, 2, 3, 5, 6, 4, 7,  //
      4, 5, 6, 0, 1, 2, 3, 7, /**/ 0, 4, 5, 6, 1, 2, 3, 7,  //
      1, 4, 5, 6, 0, 2, 3, 7, /**/ 0, 1, 4, 5, 6, 2, 3, 7,  //
      2, 4, 5, 6, 0, 1, 3, 7, /**/ 0, 2, 4, 5, 6, 1, 3, 7,  //
      1, 2, 4, 5, 6, 0, 3, 7, /**/ 0, 1, 2, 4, 5, 6, 3, 7,  //
      3, 4, 5, 6, 0, 1, 2, 7, /**/ 0, 3, 4, 5, 6, 1, 2, 7,  //
      1, 3, 4, 5, 6, 0, 2, 7, /**/ 0, 1, 3, 4, 5, 6, 2, 7,  //
      2, 3, 4, 5, 6, 0, 1, 7, /**/ 0, 2, 3, 4, 5, 6, 1, 7,  //
      1, 2, 3, 4, 5, 6, 0, 7, /**/ 0, 1, 2, 3, 4, 5, 6, 7,  //
      7, 0, 1, 2, 3, 4, 5, 6, /**/ 0, 7, 1, 2, 3, 4, 5, 6,  //
      1, 7, 0, 2, 3, 4, 5, 6, /**/ 0, 1, 7, 2, 3, 4, 5, 6,  //
      2, 7, 0, 1, 3, 4, 5, 6, /**/ 0, 2, 7, 1, 3, 4, 5, 6,  //
      1, 2, 7, 0, 3, 4, 5, 6, /**/ 0, 1, 2, 7, 3, 4, 5, 6,  //
      3, 7, 0, 1, 2, 4, 5, 6, /**/ 0, 3, 7, 1, 2, 4, 5, 6,  //
      1, 3, 7, 0, 2, 4, 5, 6, /**/ 0, 1, 3, 7, 2, 4, 5, 6,  //
      2, 3, 7, 0, 1, 4, 5, 6, /**/ 0, 2, 3, 7, 1, 4, 5, 6,  //
      1, 2, 3, 7, 0, 4, 5, 6, /**/ 0, 1, 2, 3, 7, 4, 5, 6,  //
      4, 7, 0, 1, 2, 3, 5, 6, /**/ 0, 4, 7, 1, 2, 3, 5, 6,  //
      1, 4, 7, 0, 2, 3, 5, 6, /**/ 0, 1, 4, 7, 2, 3, 5, 6,  //
      2, 4, 7, 0, 1, 3, 5, 6, /**/ 0, 2, 4, 7, 1, 3, 5, 6,  //
      1, 2, 4, 7, 0, 3, 5, 6, /**/ 0, 1, 2, 4, 7, 3, 5, 6,  //
      3, 4, 7, 0, 1, 2, 5, 6, /**/ 0, 3, 4, 7, 1, 2, 5, 6,  //
      1, 3, 4, 7, 0, 2, 5, 6, /**/ 0, 1, 3, 4, 7, 2, 5, 6,  //
      2, 3, 4, 7, 0, 1, 5, 6, /**/ 0, 2, 3, 4, 7, 1, 5, 6,  //
      1, 2, 3, 4, 7, 0, 5, 6, /**/ 0, 1, 2, 3, 4, 7, 5, 6,  //
      5, 7, 0, 1, 2, 3, 4, 6, /**/ 0, 5, 7, 1, 2, 3, 4, 6,  //
      1, 5, 7, 0, 2, 3, 4, 6, /**/ 0, 1, 5, 7, 2, 3, 4, 6,  //
      2, 5, 7, 0, 1, 3, 4, 6, /**/ 0, 2, 5, 7, 1, 3, 4, 6,  //
      1, 2, 5, 7, 0, 3, 4, 6, /**/ 0, 1, 2, 5, 7, 3, 4, 6,  //
      3, 5, 7, 0, 1, 2, 4, 6, /**/ 0, 3, 5, 7, 1, 2, 4, 6,  //
      1, 3, 5, 7, 0, 2, 4, 6, /**/ 0, 1, 3, 5, 7, 2, 4, 6,  //
      2, 3, 5, 7, 0, 1, 4, 6, /**/ 0, 2, 3, 5, 7, 1, 4, 6,  //
      1, 2, 3, 5, 7, 0, 4, 6, /**/ 0, 1, 2, 3, 5, 7, 4, 6,  //
      4, 5, 7, 0, 1, 2, 3, 6, /**/ 0, 4, 5, 7, 1, 2, 3, 6,  //
      1, 4, 5, 7, 0, 2, 3, 6, /**/ 0, 1, 4, 5, 7, 2, 3, 6,  //
      2, 4, 5, 7, 0, 1, 3, 6, /**/ 0, 2, 4, 5, 7, 1, 3, 6,  //
      1, 2, 4, 5, 7, 0, 3, 6, /**/ 0, 1, 2, 4, 5, 7, 3, 6,  //
      3, 4, 5, 7, 0, 1, 2, 6, /**/ 0, 3, 4, 5, 7, 1, 2, 6,  //
      1, 3, 4, 5, 7, 0, 2, 6, /**/ 0, 1, 3, 4, 5, 7, 2, 6,  //
      2, 3, 4, 5, 7, 0, 1, 6, /**/ 0, 2, 3, 4, 5, 7, 1, 6,  //
      1, 2, 3, 4, 5, 7, 0, 6, /**/ 0, 1, 2, 3, 4, 5, 7, 6,  //
      6, 7, 0, 1, 2, 3, 4, 5, /**/ 0, 6, 7, 1, 2, 3, 4, 5,  //
      1, 6, 7, 0, 2, 3, 4, 5, /**/ 0, 1, 6, 7, 2, 3, 4, 5,  //
      2, 6, 7, 0, 1, 3, 4, 5, /**/ 0, 2, 6, 7, 1, 3, 4, 5,  //
      1, 2, 6, 7, 0, 3, 4, 5, /**/ 0, 1, 2, 6, 7, 3, 4, 5,  //
      3, 6, 7, 0, 1, 2, 4, 5, /**/ 0, 3, 6, 7, 1, 2, 4, 5,  //
      1, 3, 6, 7, 0, 2, 4, 5, /**/ 0, 1, 3, 6, 7, 2, 4, 5,  //
      2, 3, 6, 7, 0, 1, 4, 5, /**/ 0, 2, 3, 6, 7, 1, 4, 5,  //
      1, 2, 3, 6, 7, 0, 4, 5, /**/ 0, 1, 2, 3, 6, 7, 4, 5,  //
      4, 6, 7, 0, 1, 2, 3, 5, /**/ 0, 4, 6, 7, 1, 2, 3, 5,  //
      1, 4, 6, 7, 0, 2, 3, 5, /**/ 0, 1, 4, 6, 7, 2, 3, 5,  //
      2, 4, 6, 7, 0, 1, 3, 5, /**/ 0, 2, 4, 6, 7, 1, 3, 5,  //
      1, 2, 4, 6, 7, 0, 3, 5, /**/ 0, 1, 2, 4, 6, 7, 3, 5,  //
      3, 4, 6, 7, 0, 1, 2, 5, /**/ 0, 3, 4, 6, 7, 1, 2, 5,  //
      1, 3, 4, 6, 7, 0, 2, 5, /**/ 0, 1, 3, 4, 6, 7, 2, 5,  //
      2, 3, 4, 6, 7, 0, 1, 5, /**/ 0, 2, 3, 4, 6, 7, 1, 5,  //
      1, 2, 3, 4, 6, 7, 0, 5, /**/ 0, 1, 2, 3, 4, 6, 7, 5,  //
      5, 6, 7, 0, 1, 2, 3, 4, /**/ 0, 5, 6, 7, 1, 2, 3, 4,  //
      1, 5, 6, 7, 0, 2, 3, 4, /**/ 0, 1, 5, 6, 7, 2, 3, 4,  //
      2, 5, 6, 7, 0, 1, 3, 4, /**/ 0, 2, 5, 6, 7, 1, 3, 4,  //
      1, 2, 5, 6, 7, 0, 3, 4, /**/ 0, 1, 2, 5, 6, 7, 3, 4,  //
      3, 5, 6, 7, 0, 1, 2, 4, /**/ 0, 3, 5, 6, 7, 1, 2, 4,  //
      1, 3, 5, 6, 7, 0, 2, 4, /**/ 0, 1, 3, 5, 6, 7, 2, 4,  //
      2, 3, 5, 6, 7, 0, 1, 4, /**/ 0, 2, 3, 5, 6, 7, 1, 4,  //
      1, 2, 3, 5, 6, 7, 0, 4, /**/ 0, 1, 2, 3, 5, 6, 7, 4,  //
      4, 5, 6, 7, 0, 1, 2, 3, /**/ 0, 4, 5, 6, 7, 1, 2, 3,  //
      1, 4, 5, 6, 7, 0, 2, 3, /**/ 0, 1, 4, 5, 6, 7, 2, 3,  //
      2, 4, 5, 6, 7, 0, 1, 3, /**/ 0, 2, 4, 5, 6, 7, 1, 3,  //
      1, 2, 4, 5, 6, 7, 0, 3, /**/ 0, 1, 2, 4, 5, 6, 7, 3,  //
      3, 4, 5, 6, 7, 0, 1, 2, /**/ 0, 3, 4, 5, 6, 7, 1, 2,  //
      1, 3, 4, 5, 6, 7, 0, 2, /**/ 0, 1, 3, 4, 5, 6, 7, 2,  //
      2, 3, 4, 5, 6, 7, 0, 1, /**/ 0, 2, 3, 4, 5, 6, 7, 1,  //
      1, 2, 3, 4, 5, 6, 7, 0, /**/ 0, 1, 2, 3, 4, 5, 6, 7};

  for (size_t i = 0; i < Lanes(d); i += 8) {
    // Each byte worth of bits is the index of one of 256 8-byte ranges, and its
    // population count determines how far to advance the write position.
    const size_t bits8 = bits[i / 8];
    const auto indices = Load(d8, table + bits8 * 8);
    const auto compressed = TableLookupBytes(LoadU(d8, lanes + i), indices);
    StoreU(compressed, d8, pos);
    pos += PopCount(bits8);
  }
  return static_cast<size_t>(pos - unaligned);
}

template <class V, class M, class D, typename T, HWY_IF_T_SIZE(T, 1)>
HWY_API size_t CompressStore(V v, M mask, D d, T* HWY_RESTRICT unaligned) {
  uint8_t bits[HWY_MAX(size_t{8}, MaxLanes(d) / 8)];
  (void)StoreMaskBits(d, mask, bits);
  return CompressBitsStore(v, bits, d, unaligned);
}

template <class V, class M, class D, typename T, HWY_IF_T_SIZE(T, 1)>
HWY_API size_t CompressBlendedStore(V v, M mask, D d,
                                    T* HWY_RESTRICT unaligned) {
  HWY_ALIGN T buf[MaxLanes(d)];
  const size_t bytes = CompressStore(v, mask, d, buf);
  BlendedStore(Load(d, buf), FirstN(d, bytes), d, unaligned);
  return bytes;
}

// For reasons unknown, HWY_IF_T_SIZE_V is a compile error in SVE.
template <class V, class M, typename T = TFromV<V>, HWY_IF_T_SIZE(T, 1)>
HWY_API V Compress(V v, const M mask) {
  const DFromV<V> d;
  HWY_ALIGN T lanes[MaxLanes(d)];
  (void)CompressStore(v, mask, d, lanes);
  return Load(d, lanes);
}

template <class V, typename T = TFromV<V>, HWY_IF_T_SIZE(T, 1)>
HWY_API V CompressBits(V v, const uint8_t* HWY_RESTRICT bits) {
  const DFromV<V> d;
  HWY_ALIGN T lanes[MaxLanes(d)];
  (void)CompressBitsStore(v, bits, d, lanes);
  return Load(d, lanes);
}

template <class V, class M, typename T = TFromV<V>, HWY_IF_T_SIZE(T, 1)>
HWY_API V CompressNot(V v, M mask) {
  return Compress(v, Not(mask));
}

#endif  // HWY_NATIVE_COMPRESS8

// ------------------------------ Expand

// Note that this generic implementation assumes <= 128 bit fixed vectors;
// the SVE and RVV targets provide their own native implementations.
#if (defined(HWY_NATIVE_EXPAND) == defined(HWY_TARGET_TOGGLE)) || HWY_IDE
#ifdef HWY_NATIVE_EXPAND
#undef HWY_NATIVE_EXPAND
#else
#define HWY_NATIVE_EXPAND
#endif

namespace detail {

#if HWY_IDE
template <class M>
HWY_INLINE uint64_t BitsFromMask(M /* mask */) {
  return 0;
}
#endif  // HWY_IDE

template <size_t N>
HWY_INLINE Vec128<uint8_t, N> IndicesForExpandFromBits(uint64_t mask_bits) {
  static_assert(N <= 8, "Should only be called for half-vectors");
  const Simd<uint8_t, N, 0> du8;
  HWY_DASSERT(mask_bits < 0x100);
  alignas(16) static constexpr uint8_t table[2048] = {
      // PrintExpand8x8Tables
      128, 128, 128, 128, 128, 128, 128, 128,  //
      0,   128, 128, 128, 128, 128, 128, 128,  //
      128, 0,   128, 128, 128, 128, 128, 128,  //
      0,   1,   128, 128, 128, 128, 128, 128,  //
      128, 128, 0,   128, 128, 128, 128, 128,  //
      0,   128, 1,   128, 128, 128, 128, 128,  //
      128, 0,   1,   128, 128, 128, 128, 128,  //
      0,   1,   2,   128, 128, 128, 128, 128,  //
      128, 128, 128, 0,   128, 128, 128, 128,  //
      0,   128, 128, 1,   128, 128, 128, 128,  //
      128, 0,   128, 1,   128, 128, 128, 128,  //
      0,   1,   128, 2,   128, 128, 128, 128,  //
      128, 128, 0,   1,   128, 128, 128, 128,  //
      0,   128, 1,   2,   128, 128, 128, 128,  //
      128, 0,   1,   2,   128, 128, 128, 128,  //
      0,   1,   2,   3,   128, 128, 128, 128,  //
      128, 128, 128, 128, 0,   128, 128, 128,  //
      0,   128, 128, 128, 1,   128, 128, 128,  //
      128, 0,   128, 128, 1,   128, 128, 128,  //
      0,   1,   128, 128, 2,   128, 128, 128,  //
      128, 128, 0,   128, 1,   128, 128, 128,  //
      0,   128, 1,   128, 2,   128, 128, 128,  //
      128, 0,   1,   128, 2,   128, 128, 128,  //
      0,   1,   2,   128, 3,   128, 128, 128,  //
      128, 128, 128, 0,   1,   128, 128, 128,  //
      0,   128, 128, 1,   2,   128, 128, 128,  //
      128, 0,   128, 1,   2,   128, 128, 128,  //
      0,   1,   128, 2,   3,   128, 128, 128,  //
      128, 128, 0,   1,   2,   128, 128, 128,  //
      0,   128, 1,   2,   3,   128, 128, 128,  //
      128, 0,   1,   2,   3,   128, 128, 128,  //
      0,   1,   2,   3,   4,   128, 128, 128,  //
      128, 128, 128, 128, 128, 0,   128, 128,  //
      0,   128, 128, 128, 128, 1,   128, 128,  //
      128, 0,   128, 128, 128, 1,   128, 128,  //
      0,   1,   128, 128, 128, 2,   128, 128,  //
      128, 128, 0,   128, 128, 1,   128, 128,  //
      0,   128, 1,   128, 128, 2,   128, 128,  //
      128, 0,   1,   128, 128, 2,   128, 128,  //
      0,   1,   2,   128, 128, 3,   128, 128,  //
      128, 128, 128, 0,   128, 1,   128, 128,  //
      0,   128, 128, 1,   128, 2,   128, 128,  //
      128, 0,   128, 1,   128, 2,   128, 128,  //
      0,   1,   128, 2,   128, 3,   128, 128,  //
      128, 128, 0,   1,   128, 2,   128, 128,  //
      0,   128, 1,   2,   128, 3,   128, 128,  //
      128, 0,   1,   2,   128, 3,   128, 128,  //
      0,   1,   2,   3,   128, 4,   128, 128,  //
      128, 128, 128, 128, 0,   1,   128, 128,  //
      0,   128, 128, 128, 1,   2,   128, 128,  //
      128, 0,   128, 128, 1,   2,   128, 128,  //
      0,   1,   128, 128, 2,   3,   128, 128,  //
      128, 128, 0,   128, 1,   2,   128, 128,  //
      0,   128, 1,   128, 2,   3,   128, 128,  //
      128, 0,   1,   128, 2,   3,   128, 128,  //
      0,   1,   2,   128, 3,   4,   128, 128,  //
      128, 128, 128, 0,   1,   2,   128, 128,  //
      0,   128, 128, 1,   2,   3,   128, 128,  //
      128, 0,   128, 1,   2,   3,   128, 128,  //
      0,   1,   128, 2,   3,   4,   128, 128,  //
      128, 128, 0,   1,   2,   3,   128, 128,  //
      0,   128, 1,   2,   3,   4,   128, 128,  //
      128, 0,   1,   2,   3,   4,   128, 128,  //
      0,   1,   2,   3,   4,   5,   128, 128,  //
      128, 128, 128, 128, 128, 128, 0,   128,  //
      0,   128, 128, 128, 128, 128, 1,   128,  //
      128, 0,   128, 128, 128, 128, 1,   128,  //
      0,   1,   128, 128, 128, 128, 2,   128,  //
      128, 128, 0,   128, 128, 128, 1,   128,  //
      0,   128, 1,   128, 128, 128, 2,   128,  //
      128, 0,   1,   128, 128, 128, 2,   128,  //
      0,   1,   2,   128, 128, 128, 3,   128,  //
      128, 128, 128, 0,   128, 128, 1,   128,  //
      0,   128, 128, 1,   128, 128, 2,   128,  //
      128, 0,   128, 1,   128, 128, 2,   128,  //
      0,   1,   128, 2,   128, 128, 3,   128,  //
      128, 128, 0,   1,   128, 128, 2,   128,  //
      0,   128, 1,   2,   128, 128, 3,   128,  //
      128, 0,   1,   2,   128, 128, 3,   128,  //
      0,   1,   2,   3,   128, 128, 4,   128,  //
      128, 128, 128, 128, 0,   128, 1,   128,  //
      0,   128, 128, 128, 1,   128, 2,   128,  //
      128, 0,   128, 128, 1,   128, 2,   128,  //
      0,   1,   128, 128, 2,   128, 3,   128,  //
      128, 128, 0,   128, 1,   128, 2,   128,  //
      0,   128, 1,   128, 2,   128, 3,   128,  //
      128, 0,   1,   128, 2,   128, 3,   128,  //
      0,   1,   2,   128, 3,   128, 4,   128,  //
      128, 128, 128, 0,   1,   128, 2,   128,  //
      0,   128, 128, 1,   2,   128, 3,   128,  //
      128, 0,   128, 1,   2,   128, 3,   128,  //
      0,   1,   128, 2,   3,   128, 4,   128,  //
      128, 128, 0,   1,   2,   128, 3,   128,  //
      0,   128, 1,   2,   3,   128, 4,   128,  //
      128, 0,   1,   2,   3,   128, 4,   128,  //
      0,   1,   2,   3,   4,   128, 5,   128,  //
      128, 128, 128, 128, 128, 0,   1,   128,  //
      0,   128, 128, 128, 128, 1,   2,   128,  //
      128, 0,   128, 128, 128, 1,   2,   128,  //
      0,   1,   128, 128, 128, 2,   3,   128,  //
      128, 128, 0,   128, 128, 1,   2,   128,  //
      0,   128, 1,   128, 128, 2,   3,   128,  //
      128, 0,   1,   128, 128, 2,   3,   128,  //
      0,   1,   2,   128, 128, 3,   4,   128,  //
      128, 128, 128, 0,   128, 1,   2,   128,  //
      0,   128, 128, 1,   128, 2,   3,   128,  //
      128, 0,   128, 1,   128, 2,   3,   128,  //
      0,   1,   128, 2,   128, 3,   4,   128,  //
      128, 128, 0,   1,   128, 2,   3,   128,  //
      0,   128, 1,   2,   128, 3,   4,   128,  //
      128, 0,   1,   2,   128, 3,   4,   128,  //
      0,   1,   2,   3,   128, 4,   5,   128,  //
      128, 128, 128, 128, 0,   1,   2,   128,  //
      0,   128, 128, 128, 1,   2,   3,   128,  //
      128, 0,   128, 128, 1,   2,   3,   128,  //
      0,   1,   128, 128, 2,   3,   4,   128,  //
      128, 128, 0,   128, 1,   2,   3,   128,  //
      0,   128, 1,   128, 2,   3,   4,   128,  //
      128, 0,   1,   128, 2,   3,   4,   128,  //
      0,   1,   2,   128, 3,   4,   5,   128,  //
      128, 128, 128, 0,   1,   2,   3,   128,  //
      0,   128, 128, 1,   2,   3,   4,   128,  //
      128, 0,   128, 1,   2,   3,   4,   128,  //
      0,   1,   128, 2,   3,   4,   5,   128,  //
      128, 128, 0,   1,   2,   3,   4,   128,  //
      0,   128, 1,   2,   3,   4,   5,   128,  //
      128, 0,   1,   2,   3,   4,   5,   128,  //
      0,   1,   2,   3,   4,   5,   6,   128,  //
      128, 128, 128, 128, 128, 128, 128, 0,    //
      0,   128, 128, 128, 128, 128, 128, 1,    //
      128, 0,   128, 128, 128, 128, 128, 1,    //
      0,   1,   128, 128, 128, 128, 128, 2,    //
      128, 128, 0,   128, 128, 128, 128, 1,    //
      0,   128, 1,   128, 128, 128, 128, 2,    //
      128, 0,   1,   128, 128, 128, 128, 2,    //
      0,   1,   2,   128, 128, 128, 128, 3,    //
      128, 128, 128, 0,   128, 128, 128, 1,    //
      0,   128, 128, 1,   128, 128, 128, 2,    //
      128, 0,   128, 1,   128, 128, 128, 2,    //
      0,   1,   128, 2,   128, 128, 128, 3,    //
      128, 128, 0,   1,   128, 128, 128, 2,    //
      0,   128, 1,   2,   128, 128, 128, 3,    //
      128, 0,   1,   2,   128, 128, 128, 3,    //
      0,   1,   2,   3,   128, 128, 128, 4,    //
      128, 128, 128, 128, 0,   128, 128, 1,    //
      0,   128, 128, 128, 1,   128, 128, 2,    //
      128, 0,   128, 128, 1,   128, 128, 2,    //
      0,   1,   128, 128, 2,   128, 128, 3,    //
      128, 128, 0,   128, 1,   128, 128, 2,    //
      0,   128, 1,   128, 2,   128, 128, 3,    //
      128, 0,   1,   128, 2,   128, 128, 3,    //
      0,   1,   2,   128, 3,   128, 128, 4,    //
      128, 128, 128, 0,   1,   128, 128, 2,    //
      0,   128, 128, 1,   2,   128, 128, 3,    //
      128, 0,   128, 1,   2,   128, 128, 3,    //
      0,   1,   128, 2,   3,   128, 128, 4,    //
      128, 128, 0,   1,   2,   128, 128, 3,    //
      0,   128, 1,   2,   3,   128, 128, 4,    //
      128, 0,   1,   2,   3,   128, 128, 4,    //
      0,   1,   2,   3,   4,   128, 128, 5,    //
      128, 128, 128, 128, 128, 0,   128, 1,    //
      0,   128, 128, 128, 128, 1,   128, 2,    //
      128, 0,   128, 128, 128, 1,   128, 2,    //
      0,   1,   128, 128, 128, 2,   128, 3,    //
      128, 128, 0,   128, 128, 1,   128, 2,    //
      0,   128, 1,   128, 128, 2,   128, 3,    //
      128, 0,   1,   128, 128, 2,   128, 3,    //
      0,   1,   2,   128, 128, 3,   128, 4,    //
      128, 128, 128, 0,   128, 1,   128, 2,    //
      0,   128, 128, 1,   128, 2,   128, 3,    //
      128, 0,   128, 1,   128, 2,   128, 3,    //
      0,   1,   128, 2,   128, 3,   128, 4,    //
      128, 128, 0,   1,   128, 2,   128, 3,    //
      0,   128, 1,   2,   128, 3,   128, 4,    //
      128, 0,   1,   2,   128, 3,   128, 4,    //
      0,   1,   2,   3,   128, 4,   128, 5,    //
      128, 128, 128, 128, 0,   1,   128, 2,    //
      0,   128, 128, 128, 1,   2,   128, 3,    //
      128, 0,   128, 128, 1,   2,   128, 3,    //
      0,   1,   128, 128, 2,   3,   128, 4,    //
      128, 128, 0,   128, 1,   2,   128, 3,    //
      0,   128, 1,   128, 2,   3,   128, 4,    //
      128, 0,   1,   128, 2,   3,   128, 4,    //
      0,   1,   2,   128, 3,   4,   128, 5,    //
      128, 128, 128, 0,   1,   2,   128, 3,    //
      0,   128, 128, 1,   2,   3,   128, 4,    //
      128, 0,   128, 1,   2,   3,   128, 4,    //
      0,   1,   128, 2,   3,   4,   128, 5,    //
      128, 128, 0,   1,   2,   3,   128, 4,    //
      0,   128, 1,   2,   3,   4,   128, 5,    //
      128, 0,   1,   2,   3,   4,   128, 5,    //
      0,   1,   2,   3,   4,   5,   128, 6,    //
      128, 128, 128, 128, 128, 128, 0,   1,    //
      0,   128, 128, 128, 128, 128, 1,   2,    //
      128, 0,   128, 128, 128, 128, 1,   2,    //
      0,   1,   128, 128, 128, 128, 2,   3,    //
      128, 128, 0,   128, 128, 128, 1,   2,    //
      0,   128, 1,   128, 128, 128, 2,   3,    //
      128, 0,   1,   128, 128, 128, 2,   3,    //
      0,   1,   2,   128, 128, 128, 3,   4,    //
      128, 128, 128, 0,   128, 128, 1,   2,    //
      0,   128, 128, 1,   128, 128, 2,   3,    //
      128, 0,   128, 1,   128, 128, 2,   3,    //
      0,   1,   128, 2,   128, 128, 3,   4,    //
      128, 128, 0,   1,   128, 128, 2,   3,    //
      0,   128, 1,   2,   128, 128, 3,   4,    //
      128, 0,   1,   2,   128, 128, 3,   4,    //
      0,   1,   2,   3,   128, 128, 4,   5,    //
      128, 128, 128, 128, 0,   128, 1,   2,    //
      0,   128, 128, 128, 1,   128, 2,   3,    //
      128, 0,   128, 128, 1,   128, 2,   3,    //
      0,   1,   128, 128, 2,   128, 3,   4,    //
      128, 128, 0,   128, 1,   128, 2,   3,    //
      0,   128, 1,   128, 2,   128, 3,   4,    //
      128, 0,   1,   128, 2,   128, 3,   4,    //
      0,   1,   2,   128, 3,   128, 4,   5,    //
      128, 128, 128, 0,   1,   128, 2,   3,    //
      0,   128, 128, 1,   2,   128, 3,   4,    //
      128, 0,   128, 1,   2,   128, 3,   4,    //
      0,   1,   128, 2,   3,   128, 4,   5,    //
      128, 128, 0,   1,   2,   128, 3,   4,    //
      0,   128, 1,   2,   3,   128, 4,   5,    //
      128, 0,   1,   2,   3,   128, 4,   5,    //
      0,   1,   2,   3,   4,   128, 5,   6,    //
      128, 128, 128, 128, 128, 0,   1,   2,    //
      0,   128, 128, 128, 128, 1,   2,   3,    //
      128, 0,   128, 128, 128, 1,   2,   3,    //
      0,   1,   128, 128, 128, 2,   3,   4,    //
      128, 128, 0,   128, 128, 1,   2,   3,    //
      0,   128, 1,   128, 128, 2,   3,   4,    //
      128, 0,   1,   128, 128, 2,   3,   4,    //
      0,   1,   2,   128, 128, 3,   4,   5,    //
      128, 128, 128, 0,   128, 1,   2,   3,    //
      0,   128, 128, 1,   128, 2,   3,   4,    //
      128, 0,   128, 1,   128, 2,   3,   4,    //
      0,   1,   128, 2,   128, 3,   4,   5,    //
      128, 128, 0,   1,   128, 2,   3,   4,    //
      0,   128, 1,   2,   128, 3,   4,   5,    //
      128, 0,   1,   2,   128, 3,   4,   5,    //
      0,   1,   2,   3,   128, 4,   5,   6,    //
      128, 128, 128, 128, 0,   1,   2,   3,    //
      0,   128, 128, 128, 1,   2,   3,   4,    //
      128, 0,   128, 128, 1,   2,   3,   4,    //
      0,   1,   128, 128, 2,   3,   4,   5,    //
      128, 128, 0,   128, 1,   2,   3,   4,    //
      0,   128, 1,   128, 2,   3,   4,   5,    //
      128, 0,   1,   128, 2,   3,   4,   5,    //
      0,   1,   2,   128, 3,   4,   5,   6,    //
      128, 128, 128, 0,   1,   2,   3,   4,    //
      0,   128, 128, 1,   2,   3,   4,   5,    //
      128, 0,   128, 1,   2,   3,   4,   5,    //
      0,   1,   128, 2,   3,   4,   5,   6,    //
      128, 128, 0,   1,   2,   3,   4,   5,    //
      0,   128, 1,   2,   3,   4,   5,   6,    //
      128, 0,   1,   2,   3,   4,   5,   6,    //
      0,   1,   2,   3,   4,   5,   6,   7};
  return LoadU(du8, table + mask_bits * 8);
}

}  // namespace detail

// Half vector of bytes: one table lookup
template <typename T, size_t N, HWY_IF_T_SIZE(T, 1), HWY_IF_V_SIZE_LE(T, N, 8)>
HWY_API Vec128<T, N> Expand(Vec128<T, N> v, Mask128<T, N> mask) {
  const DFromV<decltype(v)> d;

  const uint64_t mask_bits = detail::BitsFromMask(mask);
  const Vec128<uint8_t, N> indices =
      detail::IndicesForExpandFromBits<N>(mask_bits);
  return BitCast(d, TableLookupBytesOr0(v, indices));
}

// Full vector of bytes: two table lookups
template <typename T, HWY_IF_T_SIZE(T, 1)>
HWY_API Vec128<T> Expand(Vec128<T> v, Mask128<T> mask) {
  const Full128<T> d;
  const RebindToUnsigned<decltype(d)> du;
  const Half<decltype(du)> duh;
  const Vec128<uint8_t> vu = BitCast(du, v);

  const uint64_t mask_bits = detail::BitsFromMask(mask);
  const uint64_t maskL = mask_bits & 0xFF;
  const uint64_t maskH = mask_bits >> 8;

  // We want to skip past the v bytes already consumed by idxL. There is no
  // instruction for shift-reg by variable bytes. Storing v itself would work
  // but would involve a store-load forwarding stall. We instead shuffle using
  // loaded indices. multishift_epi64_epi8 would also help, but if we have that,
  // we probably also have native 8-bit Expand.
  alignas(16) static constexpr uint8_t iota[32] = {
      0,   1,   2,   3,   4,   5,   6,   7,   8,   9,   10,
      11,  12,  13,  14,  15,  128, 128, 128, 128, 128, 128,
      128, 128, 128, 128, 128, 128, 128, 128, 128, 128};
  const VFromD<decltype(du)> shift = LoadU(du, iota + PopCount(maskL));
  const VFromD<decltype(duh)> vL = LowerHalf(duh, vu);
  const VFromD<decltype(duh)> vH =
      LowerHalf(duh, TableLookupBytesOr0(vu, shift));

  const VFromD<decltype(duh)> idxL = detail::IndicesForExpandFromBits<8>(maskL);
  const VFromD<decltype(duh)> idxH = detail::IndicesForExpandFromBits<8>(maskH);

  const VFromD<decltype(duh)> expandL = TableLookupBytesOr0(vL, idxL);
  const VFromD<decltype(duh)> expandH = TableLookupBytesOr0(vH, idxH);
  return BitCast(d, Combine(du, expandH, expandL));
}

template <typename T, size_t N, HWY_IF_T_SIZE(T, 2)>
HWY_API Vec128<T, N> Expand(Vec128<T, N> v, Mask128<T, N> mask) {
  const DFromV<decltype(v)> d;
  const RebindToUnsigned<decltype(d)> du;

  const Rebind<uint8_t, decltype(d)> du8;
  const uint64_t mask_bits = detail::BitsFromMask(mask);

  // Storing as 8-bit reduces table size from 4 KiB to 2 KiB. We cannot apply
  // the nibble trick used below because not all indices fit within one lane.
  alignas(16) static constexpr uint8_t table[2048] = {
      // PrintExpand16x8ByteTables
      128, 128, 128, 128, 128, 128, 128, 128,  //
      0,   128, 128, 128, 128, 128, 128, 128,  //
      128, 0,   128, 128, 128, 128, 128, 128,  //
      0,   2,   128, 128, 128, 128, 128, 128,  //
      128, 128, 0,   128, 128, 128, 128, 128,  //
      0,   128, 2,   128, 128, 128, 128, 128,  //
      128, 0,   2,   128, 128, 128, 128, 128,  //
      0,   2,   4,   128, 128, 128, 128, 128,  //
      128, 128, 128, 0,   128, 128, 128, 128,  //
      0,   128, 128, 2,   128, 128, 128, 128,  //
      128, 0,   128, 2,   128, 128, 128, 128,  //
      0,   2,   128, 4,   128, 128, 128, 128,  //
      128, 128, 0,   2,   128, 128, 128, 128,  //
      0,   128, 2,   4,   128, 128, 128, 128,  //
      128, 0,   2,   4,   128, 128, 128, 128,  //
      0,   2,   4,   6,   128, 128, 128, 128,  //
      128, 128, 128, 128, 0,   128, 128, 128,  //
      0,   128, 128, 128, 2,   128, 128, 128,  //
      128, 0,   128, 128, 2,   128, 128, 128,  //
      0,   2,   128, 128, 4,   128, 128, 128,  //
      128, 128, 0,   128, 2,   128, 128, 128,  //
      0,   128, 2,   128, 4,   128, 128, 128,  //
      128, 0,   2,   128, 4,   128, 128, 128,  //
      0,   2,   4,   128, 6,   128, 128, 128,  //
      128, 128, 128, 0,   2,   128, 128, 128,  //
      0,   128, 128, 2,   4,   128, 128, 128,  //
      128, 0,   128, 2,   4,   128, 128, 128,  //
      0,   2,   128, 4,   6,   128, 128, 128,  //
      128, 128, 0,   2,   4,   128, 128, 128,  //
      0,   128, 2,   4,   6,   128, 128, 128,  //
      128, 0,   2,   4,   6,   128, 128, 128,  //
      0,   2,   4,   6,   8,   128, 128, 128,  //
      128, 128, 128, 128, 128, 0,   128, 128,  //
      0,   128, 128, 128, 128, 2,   128, 128,  //
      128, 0,   128, 128, 128, 2,   128, 128,  //
      0,   2,   128, 128, 128, 4,   128, 128,  //
      128, 128, 0,   128, 128, 2,   128, 128,  //
      0,   128, 2,   128, 128, 4,   128, 128,  //
      128, 0,   2,   128, 128, 4,   128, 128,  //
      0,   2,   4,   128, 128, 6,   128, 128,  //
      128, 128, 128, 0,   128, 2,   128, 128,  //
      0,   128, 128, 2,   128, 4,   128, 128,  //
      128, 0,   128, 2,   128, 4,   128, 128,  //
      0,   2,   128, 4,   128, 6,   128, 128,  //
      128, 128, 0,   2,   128, 4,   128, 128,  //
      0,   128, 2,   4,   128, 6,   128, 128,  //
      128, 0,   2,   4,   128, 6,   128, 128,  //
      0,   2,   4,   6,   128, 8,   128, 128,  //
      128, 128, 128, 128, 0,   2,   128, 128,  //
      0,   128, 128, 128, 2,   4,   128, 128,  //
      128, 0,   128, 128, 2,   4,   128, 128,  //
      0,   2,   128, 128, 4,   6,   128, 128,  //
      128, 128, 0,   128, 2,   4,   128, 128,  //
      0,   128, 2,   128, 4,   6,   128, 128,  //
      128, 0,   2,   128, 4,   6,   128, 128,  //
      0,   2,   4,   128, 6,   8,   128, 128,  //
      128, 128, 128, 0,   2,   4,   128, 128,  //
      0,   128, 128, 2,   4,   6,   128, 128,  //
      128, 0,   128, 2,   4,   6,   128, 128,  //
      0,   2,   128, 4,   6,   8,   128, 128,  //
      128, 128, 0,   2,   4,   6,   128, 128,  //
      0,   128, 2,   4,   6,   8,   128, 128,  //
      128, 0,   2,   4,   6,   8,   128, 128,  //
      0,   2,   4,   6,   8,   10,  128, 128,  //
      128, 128, 128, 128, 128, 128, 0,   128,  //
      0,   128, 128, 128, 128, 128, 2,   128,  //
      128, 0,   128, 128, 128, 128, 2,   128,  //
      0,   2,   128, 128, 128, 128, 4,   128,  //
      128, 128, 0,   128, 128, 128, 2,   128,  //
      0,   128, 2,   128, 128, 128, 4,   128,  //
      128, 0,   2,   128, 128, 128, 4,   128,  //
      0,   2,   4,   128, 128, 128, 6,   128,  //
      128, 128, 128, 0,   128, 128, 2,   128,  //
      0,   128, 128, 2,   128, 128, 4,   128,  //
      128, 0,   128, 2,   128, 128, 4,   128,  //
      0,   2,   128, 4,   128, 128, 6,   128,  //
      128, 128, 0,   2,   128, 128, 4,   128,  //
      0,   128, 2,   4,   128, 128, 6,   128,  //
      128, 0,   2,   4,   128, 128, 6,   128,  //
      0,   2,   4,   6,   128, 128, 8,   128,  //
      128, 128, 128, 128, 0,   128, 2,   128,  //
      0,   128, 128, 128, 2,   128, 4,   128,  //
      128, 0,   128, 128, 2,   128, 4,   128,  //
      0,   2,   128, 128, 4,   128, 6,   128,  //
      128, 128, 0,   128, 2,   128, 4,   128,  //
      0,   128, 2,   128, 4,   128, 6,   128,  //
      128, 0,   2,   128, 4,   128, 6,   128,  //
      0,   2,   4,   128, 6,   128, 8,   128,  //
      128, 128, 128, 0,   2,   128, 4,   128,  //
      0,   128, 128, 2,   4,   128, 6,   128,  //
      128, 0,   128, 2,   4,   128, 6,   128,  //
      0,   2,   128, 4,   6,   128, 8,   128,  //
      128, 128, 0,   2,   4,   128, 6,   128,  //
      0,   128, 2,   4,   6,   128, 8,   128,  //
      128, 0,   2,   4,   6,   128, 8,   128,  //
      0,   2,   4,   6,   8,   128, 10,  128,  //
      128, 128, 128, 128, 128, 0,   2,   128,  //
      0,   128, 128, 128, 128, 2,   4,   128,  //
      128, 0,   128, 128, 128, 2,   4,   128,  //
      0,   2,   128, 128, 128, 4,   6,   128,  //
      128, 128, 0,   128, 128, 2,   4,   128,  //
      0,   128, 2,   128, 128, 4,   6,   128,  //
      128, 0,   2,   128, 128, 4,   6,   128,  //
      0,   2,   4,   128, 128, 6,   8,   128,  //
      128, 128, 128, 0,   128, 2,   4,   128,  //
      0,   128, 128, 2,   128, 4,   6,   128,  //
      128, 0,   128, 2,   128, 4,   6,   128,  //
      0,   2,   128, 4,   128, 6,   8,   128,  //
      128, 128, 0,   2,   128, 4,   6,   128,  //
      0,   128, 2,   4,   128, 6,   8,   128,  //
      128, 0,   2,   4,   128, 6,   8,   128,  //
      0,   2,   4,   6,   128, 8,   10,  128,  //
      128, 128, 128, 128, 0,   2,   4,   128,  //
      0,   128, 128, 128, 2,   4,   6,   128,  //
      128, 0,   128, 128, 2,   4,   6,   128,  //
      0,   2,   128, 128, 4,   6,   8,   128,  //
      128, 128, 0,   128, 2,   4,   6,   128,  //
      0,   128, 2,   128, 4,   6,   8,   128,  //
      128, 0,   2,   128, 4,   6,   8,   128,  //
      0,   2,   4,   128, 6,   8,   10,  128,  //
      128, 128, 128, 0,   2,   4,   6,   128,  //
      0,   128, 128, 2,   4,   6,   8,   128,  //
      128, 0,   128, 2,   4,   6,   8,   128,  //
      0,   2,   128, 4,   6,   8,   10,  128,  //
      128, 128, 0,   2,   4,   6,   8,   128,  //
      0,   128, 2,   4,   6,   8,   10,  128,  //
      128, 0,   2,   4,   6,   8,   10,  128,  //
      0,   2,   4,   6,   8,   10,  12,  128,  //
      128, 128, 128, 128, 128, 128, 128, 0,    //
      0,   128, 128, 128, 128, 128, 128, 2,    //
      128, 0,   128, 128, 128, 128, 128, 2,    //
      0,   2,   128, 128, 128, 128, 128, 4,    //
      128, 128, 0,   128, 128, 128, 128, 2,    //
      0,   128, 2,   128, 128, 128, 128, 4,    //
      128, 0,   2,   128, 128, 128, 128, 4,    //
      0,   2,   4,   128, 128, 128, 128, 6,    //
      128, 128, 128, 0,   128, 128, 128, 2,    //
      0,   128, 128, 2,   128, 128, 128, 4,    //
      128, 0,   128, 2,   128, 128, 128, 4,    //
      0,   2,   128, 4,   128, 128, 128, 6,    //
      128, 128, 0,   2,   128, 128, 128, 4,    //
      0,   128, 2,   4,   128, 128, 128, 6,    //
      128, 0,   2,   4,   128, 128, 128, 6,    //
      0,   2,   4,   6,   128, 128, 128, 8,    //
      128, 128, 128, 128, 0,   128, 128, 2,    //
      0,   128, 128, 128, 2,   128, 128, 4,    //
      128, 0,   128, 128, 2,   128, 128, 4,    //
      0,   2,   128, 128, 4,   128, 128, 6,    //
      128, 128, 0,   128, 2,   128, 128, 4,    //
      0,   128, 2,   128, 4,   128, 128, 6,    //
      128, 0,   2,   128, 4,   128, 128, 6,    //
      0,   2,   4,   128, 6,   128, 128, 8,    //
      128, 128, 128, 0,   2,   128, 128, 4,    //
      0,   128, 128, 2,   4,   128, 128, 6,    //
      128, 0,   128, 2,   4,   128, 128, 6,    //
      0,   2,   128, 4,   6,   128, 128, 8,    //
      128, 128, 0,   2,   4,   128, 128, 6,    //
      0,   128, 2,   4,   6,   128, 128, 8,    //
      128, 0,   2,   4,   6,   128, 128, 8,    //
      0,   2,   4,   6,   8,   128, 128, 10,   //
      128, 128, 128, 128, 128, 0,   128, 2,    //
      0,   128, 128, 128, 128, 2,   128, 4,    //
      128, 0,   128, 128, 128, 2,   128, 4,    //
      0,   2,   128, 128, 128, 4,   128, 6,    //
      128, 128, 0,   128, 128, 2,   128, 4,    //
      0,   128, 2,   128, 128, 4,   128, 6,    //
      128, 0,   2,   128, 128, 4,   128, 6,    //
      0,   2,   4,   128, 128, 6,   128, 8,    //
      128, 128, 128, 0,   128, 2,   128, 4,    //
      0,   128, 128, 2,   128, 4,   128, 6,    //
      128, 0,   128, 2,   128, 4,   128, 6,    //
      0,   2,   128, 4,   128, 6,   128, 8,    //
      128, 128, 0,   2,   128, 4,   128, 6,    //
      0,   128, 2,   4,   128, 6,   128, 8,    //
      128, 0,   2,   4,   128, 6,   128, 8,    //
      0,   2,   4,   6,   128, 8,   128, 10,   //
      128, 128, 128, 128, 0,   2,   128, 4,    //
      0,   128, 128, 128, 2,   4,   128, 6,    //
      128, 0,   128, 128, 2,   4,   128, 6,    //
      0,   2,   128, 128, 4,   6,   128, 8,    //
      128, 128, 0,   128, 2,   4,   128, 6,    //
      0,   128, 2,   128, 4,   6,   128, 8,    //
      128, 0,   2,   128, 4,   6,   128, 8,    //
      0,   2,   4,   128, 6,   8,   128, 10,   //
      128, 128, 128, 0,   2,   4,   128, 6,    //
      0,   128, 128, 2,   4,   6,   128, 8,    //
      128, 0,   128, 2,   4,   6,   128, 8,    //
      0,   2,   128, 4,   6,   8,   128, 10,   //
      128, 128, 0,   2,   4,   6,   128, 8,    //
      0,   128, 2,   4,   6,   8,   128, 10,   //
      128, 0,   2,   4,   6,   8,   128, 10,   //
      0,   2,   4,   6,   8,   10,  128, 12,   //
      128, 128, 128, 128, 128, 128, 0,   2,    //
      0,   128, 128, 128, 128, 128, 2,   4,    //
      128, 0,   128, 128, 128, 128, 2,   4,    //
      0,   2,   128, 128, 128, 128, 4,   6,    //
      128, 128, 0,   128, 128, 128, 2,   4,    //
      0,   128, 2,   128, 128, 128, 4,   6,    //
      128, 0,   2,   128, 128, 128, 4,   6,    //
      0,   2,   4,   128, 128, 128, 6,   8,    //
      128, 128, 128, 0,   128, 128, 2,   4,    //
      0,   128, 128, 2,   128, 128, 4,   6,    //
      128, 0,   128, 2,   128, 128, 4,   6,    //
      0,   2,   128, 4,   128, 128, 6,   8,    //
      128, 128, 0,   2,   128, 128, 4,   6,    //
      0,   128, 2,   4,   128, 128, 6,   8,    //
      128, 0,   2,   4,   128, 128, 6,   8,    //
      0,   2,   4,   6,   128, 128, 8,   10,   //
      128, 128, 128, 128, 0,   128, 2,   4,    //
      0,   128, 128, 128, 2,   128, 4,   6,    //
      128, 0,   128, 128, 2,   128, 4,   6,    //
      0,   2,   128, 128, 4,   128, 6,   8,    //
      128, 128, 0,   128, 2,   128, 4,   6,    //
      0,   128, 2,   128, 4,   128, 6,   8,    //
      128, 0,   2,   128, 4,   128, 6,   8,    //
      0,   2,   4,   128, 6,   128, 8,   10,   //
      128, 128, 128, 0,   2,   128, 4,   6,    //
      0,   128, 128, 2,   4,   128, 6,   8,    //
      128, 0,   128, 2,   4,   128, 6,   8,    //
      0,   2,   128, 4,   6,   128, 8,   10,   //
      128, 128, 0,   2,   4,   128, 6,   8,    //
      0,   128, 2,   4,   6,   128, 8,   10,   //
      128, 0,   2,   4,   6,   128, 8,   10,   //
      0,   2,   4,   6,   8,   128, 10,  12,   //
      128, 128, 128, 128, 128, 0,   2,   4,    //
      0,   128, 128, 128, 128, 2,   4,   6,    //
      128, 0,   128, 128, 128, 2,   4,   6,    //
      0,   2,   128, 128, 128, 4,   6,   8,    //
      128, 128, 0,   128, 128, 2,   4,   6,    //
      0,   128, 2,   128, 128, 4,   6,   8,    //
      128, 0,   2,   128, 128, 4,   6,   8,    //
      0,   2,   4,   128, 128, 6,   8,   10,   //
      128, 128, 128, 0,   128, 2,   4,   6,    //
      0,   128, 128, 2,   128, 4,   6,   8,    //
      128, 0,   128, 2,   128, 4,   6,   8,    //
      0,   2,   128, 4,   128, 6,   8,   10,   //
      128, 128, 0,   2,   128, 4,   6,   8,    //
      0,   128, 2,   4,   128, 6,   8,   10,   //
      128, 0,   2,   4,   128, 6,   8,   10,   //
      0,   2,   4,   6,   128, 8,   10,  12,   //
      128, 128, 128, 128, 0,   2,   4,   6,    //
      0,   128, 128, 128, 2,   4,   6,   8,    //
      128, 0,   128, 128, 2,   4,   6,   8,    //
      0,   2,   128, 128, 4,   6,   8,   10,   //
      128, 128, 0,   128, 2,   4,   6,   8,    //
      0,   128, 2,   128, 4,   6,   8,   10,   //
      128, 0,   2,   128, 4,   6,   8,   10,   //
      0,   2,   4,   128, 6,   8,   10,  12,   //
      128, 128, 128, 0,   2,   4,   6,   8,    //
      0,   128, 128, 2,   4,   6,   8,   10,   //
      128, 0,   128, 2,   4,   6,   8,   10,   //
      0,   2,   128, 4,   6,   8,   10,  12,   //
      128, 128, 0,   2,   4,   6,   8,   10,   //
      0,   128, 2,   4,   6,   8,   10,  12,   //
      128, 0,   2,   4,   6,   8,   10,  12,   //
      0,   2,   4,   6,   8,   10,  12,  14};
  // Extend to double length because InterleaveLower will only use the (valid)
  // lower half, and we want N u16.
  const Twice<decltype(du8)> du8x2;
  const Vec128<uint8_t, 2 * N> indices8 =
      ZeroExtendVector(du8x2, Load(du8, table + mask_bits * 8));
  const Vec128<uint16_t, N> indices16 =
      BitCast(du, InterleaveLower(du8x2, indices8, indices8));
  // TableLookupBytesOr0 operates on bytes. To convert u16 lane indices to byte
  // indices, add 0 to even and 1 to odd byte lanes.
  const Vec128<uint16_t, N> byte_indices = Add(
      indices16,
      Set(du, static_cast<uint16_t>(HWY_IS_LITTLE_ENDIAN ? 0x0100 : 0x0001)));
  return BitCast(d, TableLookupBytesOr0(v, byte_indices));
}

template <typename T, size_t N, HWY_IF_T_SIZE(T, 4)>
HWY_API Vec128<T, N> Expand(Vec128<T, N> v, Mask128<T, N> mask) {
  const DFromV<decltype(v)> d;
  const RebindToUnsigned<decltype(d)> du;

  const uint64_t mask_bits = detail::BitsFromMask(mask);

  alignas(16) static constexpr uint32_t packed_array[16] = {
      // PrintExpand64x4Nibble - same for 32x4.
      0x0000ffff, 0x0000fff0, 0x0000ff0f, 0x0000ff10, 0x0000f0ff, 0x0000f1f0,
      0x0000f10f, 0x0000f210, 0x00000fff, 0x00001ff0, 0x00001f0f, 0x00002f10,
      0x000010ff, 0x000021f0, 0x0000210f, 0x00003210};

  // For lane i, shift the i-th 4-bit index down to bits [0, 2).
  const Vec128<uint32_t, N> packed = Set(du, packed_array[mask_bits]);
  alignas(16) static constexpr uint32_t shifts[4] = {0, 4, 8, 12};
  Vec128<uint32_t, N> indices = packed >> Load(du, shifts);
  // AVX2 _mm256_permutexvar_epi32 will ignore upper bits, but IndicesFromVec
  // checks bounds, so clear the upper bits.
  indices = And(indices, Set(du, N - 1));
  const Vec128<uint32_t, N> expand =
      TableLookupLanes(BitCast(du, v), IndicesFromVec(du, indices));
  // TableLookupLanes cannot also zero masked-off lanes, so do that now.
  return IfThenElseZero(mask, BitCast(d, expand));
}

template <typename T, HWY_IF_T_SIZE(T, 8)>
HWY_API Vec128<T> Expand(Vec128<T> v, Mask128<T> mask) {
  // Same as Compress, just zero out the mask=false lanes.
  return IfThenElseZero(mask, Compress(v, mask));
}

// For single-element vectors, this is at least as fast as native.
template <typename T>
HWY_API Vec128<T, 1> Expand(Vec128<T, 1> v, Mask128<T, 1> mask) {
  return IfThenElseZero(mask, v);
}

// ------------------------------ LoadExpand
template <class D, HWY_IF_V_SIZE_LE_D(D, 16)>
HWY_API VFromD<D> LoadExpand(MFromD<D> mask, D d,
                             const TFromD<D>* HWY_RESTRICT unaligned) {
  return Expand(LoadU(d, unaligned), mask);
}

#endif  // HWY_NATIVE_EXPAND

// ------------------------------ TwoTablesLookupLanes

template <class D>
using IndicesFromD = decltype(IndicesFromVec(D(), Zero(RebindToUnsigned<D>())));

// RVV/SVE have their own implementations of
// TwoTablesLookupLanes(D d, VFromD<D> a, VFromD<D> b, IndicesFromD<D> idx)
#if HWY_TARGET != HWY_RVV && HWY_TARGET != HWY_SVE &&      \
    HWY_TARGET != HWY_SVE2 && HWY_TARGET != HWY_SVE_256 && \
    HWY_TARGET != HWY_SVE2_128
template <class D>
HWY_API VFromD<D> TwoTablesLookupLanes(D /*d*/, VFromD<D> a, VFromD<D> b,
                                       IndicesFromD<D> idx) {
  return TwoTablesLookupLanes(a, b, idx);
}
#endif

// ------------------------------ Reverse2, Reverse4, Reverse8 (8-bit)

#if (defined(HWY_NATIVE_REVERSE2_8) == defined(HWY_TARGET_TOGGLE)) || HWY_IDE
#ifdef HWY_NATIVE_REVERSE2_8
#undef HWY_NATIVE_REVERSE2_8
#else
#define HWY_NATIVE_REVERSE2_8
#endif

#undef HWY_PREFER_ROTATE
// Platforms on which RotateRight is likely faster than TableLookupBytes.
// RVV and SVE anyway have their own implementation of this.
#if HWY_TARGET == HWY_SSE2 || HWY_TARGET <= HWY_AVX3 || \
    HWY_TARGET == HWY_WASM || HWY_TARGET == HWY_PPC8
#define HWY_PREFER_ROTATE 1
#else
#define HWY_PREFER_ROTATE 0
#endif

template <class D, HWY_IF_T_SIZE_D(D, 1)>
HWY_API VFromD<D> Reverse2(D d, VFromD<D> v) {
  // Exclude AVX3 because its 16-bit RotateRight is actually 3 instructions.
#if HWY_PREFER_ROTATE && HWY_TARGET > HWY_AVX3
  const Repartition<uint16_t, decltype(d)> du16;
  return BitCast(d, RotateRight<8>(BitCast(du16, v)));
#else
  const VFromD<D> shuffle = Dup128VecFromValues(d, 1, 0, 3, 2, 5, 4, 7, 6, 9, 8,
                                                11, 10, 13, 12, 15, 14);
  return TableLookupBytes(v, shuffle);
#endif
}

template <class D, HWY_IF_T_SIZE_D(D, 1)>
HWY_API VFromD<D> Reverse4(D d, VFromD<D> v) {
#if HWY_PREFER_ROTATE
  const Repartition<uint16_t, decltype(d)> du16;
  return BitCast(d, Reverse2(du16, BitCast(du16, Reverse2(d, v))));
#else
  const Repartition<uint8_t, decltype(d)> du8;
  const VFromD<decltype(du8)> shuffle = Dup128VecFromValues(
      du8, 3, 2, 1, 0, 7, 6, 5, 4, 11, 10, 9, 8, 15, 14, 13, 12);
  return TableLookupBytes(v, BitCast(d, shuffle));
#endif
}

template <class D, HWY_IF_T_SIZE_D(D, 1)>
HWY_API VFromD<D> Reverse8(D d, VFromD<D> v) {
#if HWY_PREFER_ROTATE
  const Repartition<uint32_t, D> du32;
  return BitCast(d, Reverse2(du32, BitCast(du32, Reverse4(d, v))));
#else
  const Repartition<uint8_t, decltype(d)> du8;
  const VFromD<decltype(du8)> shuffle = Dup128VecFromValues(
      du8, 7, 6, 5, 4, 3, 2, 1, 0, 15, 14, 13, 12, 11, 10, 9, 8);
  return TableLookupBytes(v, BitCast(d, shuffle));
#endif
}

#endif  // HWY_NATIVE_REVERSE2_8

// ------------------------------ ReverseLaneBytes

#if (defined(HWY_NATIVE_REVERSE_LANE_BYTES) == defined(HWY_TARGET_TOGGLE))
#ifdef HWY_NATIVE_REVERSE_LANE_BYTES
#undef HWY_NATIVE_REVERSE_LANE_BYTES
#else
#define HWY_NATIVE_REVERSE_LANE_BYTES
#endif

template <class V, HWY_IF_T_SIZE_V(V, 2)>
HWY_API V ReverseLaneBytes(V v) {
  const DFromV<V> d;
  const Repartition<uint8_t, decltype(d)> du8;
  return BitCast(d, Reverse2(du8, BitCast(du8, v)));
}

template <class V, HWY_IF_T_SIZE_V(V, 4)>
HWY_API V ReverseLaneBytes(V v) {
  const DFromV<V> d;
  const Repartition<uint8_t, decltype(d)> du8;
  return BitCast(d, Reverse4(du8, BitCast(du8, v)));
}

template <class V, HWY_IF_T_SIZE_V(V, 8)>
HWY_API V ReverseLaneBytes(V v) {
  const DFromV<V> d;
  const Repartition<uint8_t, decltype(d)> du8;
  return BitCast(d, Reverse8(du8, BitCast(du8, v)));
}

#endif  // HWY_NATIVE_REVERSE_LANE_BYTES

// ------------------------------ ReverseBits

// On these targets, we emulate 8-bit shifts using 16-bit shifts and therefore
// require at least two lanes to BitCast to 16-bit. We avoid Highway's 8-bit
// shifts because those would add extra masking already taken care of by
// UI8ReverseBitsStep. Note that AVX3_DL/AVX3_ZEN4 support GFNI and use it to
// implement ReverseBits, so this code is not used there.
#undef HWY_REVERSE_BITS_MIN_BYTES
#if ((HWY_TARGET >= HWY_AVX3 && HWY_TARGET <= HWY_SSE2) || \
     HWY_TARGET == HWY_WASM || HWY_TARGET == HWY_WASM_EMU256)
#define HWY_REVERSE_BITS_MIN_BYTES 2
#else
#define HWY_REVERSE_BITS_MIN_BYTES 1
#endif

#if (defined(HWY_NATIVE_REVERSE_BITS_UI8) == defined(HWY_TARGET_TOGGLE))
#ifdef HWY_NATIVE_REVERSE_BITS_UI8
#undef HWY_NATIVE_REVERSE_BITS_UI8
#else
#define HWY_NATIVE_REVERSE_BITS_UI8
#endif

namespace detail {

template <int kShiftAmt, int kShrResultMask, class V,
          HWY_IF_V_SIZE_GT_D(DFromV<V>, HWY_REVERSE_BITS_MIN_BYTES - 1)>
HWY_INLINE V UI8ReverseBitsStep(V v) {
  const DFromV<decltype(v)> d;
  const RebindToUnsigned<decltype(d)> du;
#if HWY_REVERSE_BITS_MIN_BYTES == 2
  const Repartition<uint16_t, decltype(d)> d_shift;
#else
  const RebindToUnsigned<decltype(d)> d_shift;
#endif

  const auto v_to_shift = BitCast(d_shift, v);
  const auto shl_result = BitCast(d, ShiftLeft<kShiftAmt>(v_to_shift));
  const auto shr_result = BitCast(d, ShiftRight<kShiftAmt>(v_to_shift));
  const auto shr_result_mask =
      BitCast(d, Set(du, static_cast<uint8_t>(kShrResultMask)));
  return Or(And(shr_result, shr_result_mask),
            AndNot(shr_result_mask, shl_result));
}

#if HWY_REVERSE_BITS_MIN_BYTES == 2
template <int kShiftAmt, int kShrResultMask, class V,
          HWY_IF_V_SIZE_D(DFromV<V>, 1)>
HWY_INLINE V UI8ReverseBitsStep(V v) {
  return V{UI8ReverseBitsStep<kShiftAmt, kShrResultMask>(Vec128<uint8_t>{v.raw})
               .raw};
}
#endif

}  // namespace detail

template <class V, HWY_IF_T_SIZE_V(V, 1)>
HWY_API V ReverseBits(V v) {
  auto result = detail::UI8ReverseBitsStep<1, 0x55>(v);
  result = detail::UI8ReverseBitsStep<2, 0x33>(result);
  result = detail::UI8ReverseBitsStep<4, 0x0F>(result);
  return result;
}

#endif  // HWY_NATIVE_REVERSE_BITS_UI8

#if (defined(HWY_NATIVE_REVERSE_BITS_UI16_32_64) == defined(HWY_TARGET_TOGGLE))
#ifdef HWY_NATIVE_REVERSE_BITS_UI16_32_64
#undef HWY_NATIVE_REVERSE_BITS_UI16_32_64
#else
#define HWY_NATIVE_REVERSE_BITS_UI16_32_64
#endif

template <class V, HWY_IF_T_SIZE_ONE_OF_V(V, (1 << 2) | (1 << 4) | (1 << 8)),
          HWY_IF_NOT_FLOAT_NOR_SPECIAL_V(V)>
HWY_API V ReverseBits(V v) {
  const DFromV<decltype(v)> d;
  const Repartition<uint8_t, decltype(d)> du8;
  return ReverseLaneBytes(BitCast(d, ReverseBits(BitCast(du8, v))));
}
#endif  // HWY_NATIVE_REVERSE_BITS_UI16_32_64

// ------------------------------ Per4LaneBlockShuffle

#if (defined(HWY_NATIVE_PER4LANEBLKSHUF_DUP32) == defined(HWY_TARGET_TOGGLE))
#ifdef HWY_NATIVE_PER4LANEBLKSHUF_DUP32
#undef HWY_NATIVE_PER4LANEBLKSHUF_DUP32
#else
#define HWY_NATIVE_PER4LANEBLKSHUF_DUP32
#endif

#if HWY_TARGET != HWY_SCALAR
namespace detail {

template <class D>
HWY_INLINE Vec<D> Per4LaneBlkShufDupSet4xU32(D d, const uint32_t x3,
                                             const uint32_t x2,
                                             const uint32_t x1,
                                             const uint32_t x0) {
#if HWY_TARGET == HWY_RVV
  constexpr int kPow2 = d.Pow2();
  constexpr int kLoadPow2 = HWY_MAX(kPow2, -1);
  const ScalableTag<uint32_t, kLoadPow2> d_load;
#else
  constexpr size_t kMaxBytes = d.MaxBytes();
#if HWY_TARGET == HWY_NEON || HWY_TARGET == HWY_NEON_WITHOUT_AES
  constexpr size_t kMinLanesToLoad = 2;
#else
  constexpr size_t kMinLanesToLoad = 4;
#endif
  constexpr size_t kNumToLoad =
      HWY_MAX(kMaxBytes / sizeof(uint32_t), kMinLanesToLoad);
  const CappedTag<uint32_t, kNumToLoad> d_load;
#endif
  return ResizeBitCast(d, Dup128VecFromValues(d_load, x0, x1, x2, x3));
}

}  // namespace detail
#endif

#endif  // HWY_NATIVE_PER4LANEBLKSHUF_DUP32

#if HWY_TARGET != HWY_SCALAR
namespace detail {

template <class V>
HWY_INLINE V Per2LaneBlockShuffle(hwy::SizeTag<0> /*idx_10_tag*/, V v) {
  return DupEven(v);
}

template <class V>
HWY_INLINE V Per2LaneBlockShuffle(hwy::SizeTag<1> /*idx_10_tag*/, V v) {
  const DFromV<decltype(v)> d;
  return Reverse2(d, v);
}

template <class V>
HWY_INLINE V Per2LaneBlockShuffle(hwy::SizeTag<2> /*idx_10_tag*/, V v) {
  return v;
}

template <class V>
HWY_INLINE V Per2LaneBlockShuffle(hwy::SizeTag<3> /*idx_10_tag*/, V v) {
  return DupOdd(v);
}

HWY_INLINE uint32_t U8x4Per4LaneBlkIndices(const uint32_t idx3,
                                           const uint32_t idx2,
                                           const uint32_t idx1,
                                           const uint32_t idx0) {
#if HWY_IS_LITTLE_ENDIAN
  return static_cast<uint32_t>((idx3 << 24) | (idx2 << 16) | (idx1 << 8) |
                               idx0);
#else
  return static_cast<uint32_t>(idx3 | (idx2 << 8) | (idx1 << 16) |
                               (idx0 << 24));
#endif
}

template <class D>
HWY_INLINE Vec<D> TblLookupPer4LaneBlkU8IdxInBlk(D d, const uint32_t idx3,
                                                 const uint32_t idx2,
                                                 const uint32_t idx1,
                                                 const uint32_t idx0) {
#if HWY_TARGET == HWY_RVV
  const AdjustSimdTagToMinVecPow2<Repartition<uint32_t, D>> du32;
#else
  const Repartition<uint32_t, D> du32;
#endif

  return ResizeBitCast(
      d, Set(du32, U8x4Per4LaneBlkIndices(idx3, idx2, idx1, idx0)));
}

#if HWY_HAVE_SCALABLE || HWY_TARGET == HWY_SVE_256 || \
    HWY_TARGET == HWY_SVE2_128 || HWY_TARGET == HWY_EMU128
#define HWY_PER_4_BLK_TBL_LOOKUP_LANES_ENABLE(D) void* = nullptr
#else
#define HWY_PER_4_BLK_TBL_LOOKUP_LANES_ENABLE(D) HWY_IF_T_SIZE_D(D, 8)

template <class V, HWY_IF_T_SIZE_ONE_OF_V(V, (1 << 1) | (1 << 2) | (1 << 4))>
HWY_INLINE V Per4LaneBlkShufDoTblLookup(V v, V idx) {
  const DFromV<decltype(v)> d;
  const Repartition<uint8_t, decltype(d)> du8;
  return BitCast(d, TableLookupBytes(BitCast(du8, v), BitCast(du8, idx)));
}

template <class D, HWY_IF_T_SIZE_D(D, 1)>
HWY_INLINE Vec<D> TblLookupPer4LaneBlkShufIdx(D d, const uint32_t idx3,
                                              const uint32_t idx2,
                                              const uint32_t idx1,
                                              const uint32_t idx0) {
  const Repartition<uint32_t, decltype(d)> du32;
  const uint32_t idx3210 = U8x4Per4LaneBlkIndices(idx3, idx2, idx1, idx0);
  const auto v_byte_idx = Per4LaneBlkShufDupSet4xU32(
      du32, static_cast<uint32_t>(idx3210 + 0x0C0C0C0C),
      static_cast<uint32_t>(idx3210 + 0x08080808),
      static_cast<uint32_t>(idx3210 + 0x04040404),
      static_cast<uint32_t>(idx3210));
  return ResizeBitCast(d, v_byte_idx);
}

template <class D, HWY_IF_T_SIZE_D(D, 2)>
HWY_INLINE Vec<D> TblLookupPer4LaneBlkShufIdx(D d, const uint32_t idx3,
                                              const uint32_t idx2,
                                              const uint32_t idx1,
                                              const uint32_t idx0) {
  const Repartition<uint32_t, decltype(d)> du32;
#if HWY_IS_LITTLE_ENDIAN
  const uint32_t idx10 = static_cast<uint32_t>((idx1 << 16) | idx0);
  const uint32_t idx32 = static_cast<uint32_t>((idx3 << 16) | idx2);
  constexpr uint32_t kLaneByteOffsets{0x01000100};
#else
  const uint32_t idx10 = static_cast<uint32_t>(idx1 | (idx0 << 16));
  const uint32_t idx32 = static_cast<uint32_t>(idx3 | (idx2 << 16));
  constexpr uint32_t kLaneByteOffsets{0x00010001};
#endif
  constexpr uint32_t kHiLaneByteOffsets{kLaneByteOffsets + 0x08080808u};

  const auto v_byte_idx = Per4LaneBlkShufDupSet4xU32(
      du32, static_cast<uint32_t>(idx32 * 0x0202u + kHiLaneByteOffsets),
      static_cast<uint32_t>(idx10 * 0x0202u + kHiLaneByteOffsets),
      static_cast<uint32_t>(idx32 * 0x0202u + kLaneByteOffsets),
      static_cast<uint32_t>(idx10 * 0x0202u + kLaneByteOffsets));
  return ResizeBitCast(d, v_byte_idx);
}

template <class D, HWY_IF_T_SIZE_D(D, 4)>
HWY_INLINE Vec<D> TblLookupPer4LaneBlkShufIdx(D d, const uint32_t idx3,
                                              const uint32_t idx2,
                                              const uint32_t idx1,
                                              const uint32_t idx0) {
  const Repartition<uint32_t, decltype(d)> du32;
#if HWY_IS_LITTLE_ENDIAN
  constexpr uint32_t kLaneByteOffsets{0x03020100};
#else
  constexpr uint32_t kLaneByteOffsets{0x00010203};
#endif

  const auto v_byte_idx = Per4LaneBlkShufDupSet4xU32(
      du32, static_cast<uint32_t>(idx3 * 0x04040404u + kLaneByteOffsets),
      static_cast<uint32_t>(idx2 * 0x04040404u + kLaneByteOffsets),
      static_cast<uint32_t>(idx1 * 0x04040404u + kLaneByteOffsets),
      static_cast<uint32_t>(idx0 * 0x04040404u + kLaneByteOffsets));
  return ResizeBitCast(d, v_byte_idx);
}
#endif

template <class D, HWY_IF_T_SIZE_D(D, 1)>
HWY_INLINE VFromD<D> TblLookupPer4LaneBlkIdxInBlk(D d, const uint32_t idx3,
                                                  const uint32_t idx2,
                                                  const uint32_t idx1,
                                                  const uint32_t idx0) {
  return TblLookupPer4LaneBlkU8IdxInBlk(d, idx3, idx2, idx1, idx0);
}

#if HWY_TARGET == HWY_RVV
template <class D, HWY_IF_NOT_T_SIZE_D(D, 1)>
HWY_INLINE VFromD<D> TblLookupPer4LaneBlkIdxInBlk(D d, const uint32_t idx3,
                                                  const uint32_t idx2,
                                                  const uint32_t idx1,
                                                  const uint32_t idx0) {
  const Rebind<uint8_t, decltype(d)> du8;
  return PromoteTo(d,
                   TblLookupPer4LaneBlkU8IdxInBlk(du8, idx3, idx2, idx1, idx0));
}
#else
template <class D, HWY_IF_T_SIZE_D(D, 2)>
HWY_INLINE VFromD<D> TblLookupPer4LaneBlkIdxInBlk(D d, const uint32_t idx3,
                                                  const uint32_t idx2,
                                                  const uint32_t idx1,
                                                  const uint32_t idx0) {
  const uint16_t u16_idx0 = static_cast<uint16_t>(idx0);
  const uint16_t u16_idx1 = static_cast<uint16_t>(idx1);
  const uint16_t u16_idx2 = static_cast<uint16_t>(idx2);
  const uint16_t u16_idx3 = static_cast<uint16_t>(idx3);
#if HWY_TARGET == HWY_NEON || HWY_TARGET == HWY_NEON_WITHOUT_AES
  constexpr size_t kMinLanesToLoad = 4;
#else
  constexpr size_t kMinLanesToLoad = 8;
#endif
  constexpr size_t kNumToLoad = HWY_MAX(HWY_MAX_LANES_D(D), kMinLanesToLoad);
  const CappedTag<uint16_t, kNumToLoad> d_load;
  return ResizeBitCast(
      d, Dup128VecFromValues(d_load, u16_idx0, u16_idx1, u16_idx2, u16_idx3,
                             u16_idx0, u16_idx1, u16_idx2, u16_idx3));
}

template <class D, HWY_IF_T_SIZE_D(D, 4)>
HWY_INLINE VFromD<D> TblLookupPer4LaneBlkIdxInBlk(D d, const uint32_t idx3,
                                                  const uint32_t idx2,
                                                  const uint32_t idx1,
                                                  const uint32_t idx0) {
  return Per4LaneBlkShufDupSet4xU32(d, idx3, idx2, idx1, idx0);
}

template <class D, HWY_IF_T_SIZE_D(D, 8)>
HWY_INLINE VFromD<D> TblLookupPer4LaneBlkIdxInBlk(D d, const uint32_t idx3,
                                                  const uint32_t idx2,
                                                  const uint32_t idx1,
                                                  const uint32_t idx0) {
  const RebindToUnsigned<decltype(d)> du;
  const Rebind<uint32_t, decltype(d)> du32;
  return BitCast(d, PromoteTo(du, Per4LaneBlkShufDupSet4xU32(du32, idx3, idx2,
                                                             idx1, idx0)));
}
#endif

template <class D, HWY_PER_4_BLK_TBL_LOOKUP_LANES_ENABLE(D)>
HWY_INLINE IndicesFromD<D> TblLookupPer4LaneBlkShufIdx(D d, const uint32_t idx3,
                                                       const uint32_t idx2,
                                                       const uint32_t idx1,
                                                       const uint32_t idx0) {
  const RebindToUnsigned<decltype(d)> du;
  using TU = TFromD<decltype(du)>;
  auto idx_in_blk = TblLookupPer4LaneBlkIdxInBlk(du, idx3, idx2, idx1, idx0);

  constexpr size_t kN = HWY_MAX_LANES_D(D);
  if (kN < 4) {
    idx_in_blk = And(idx_in_blk, Set(du, static_cast<TU>(kN - 1)));
  }

#if HWY_TARGET == HWY_RVV
  const auto blk_offsets = AndS(Iota0(du), static_cast<TU>(~TU{3}));
#else
  const auto blk_offsets =
      And(Iota(du, TU{0}), Set(du, static_cast<TU>(~TU{3})));
#endif
  return IndicesFromVec(d, Add(idx_in_blk, blk_offsets));
}

template <class V, HWY_PER_4_BLK_TBL_LOOKUP_LANES_ENABLE(DFromV<V>)>
HWY_INLINE V Per4LaneBlkShufDoTblLookup(V v, IndicesFromD<DFromV<V>> idx) {
  return TableLookupLanes(v, idx);
}

#undef HWY_PER_4_BLK_TBL_LOOKUP_LANES_ENABLE

template <class V>
HWY_INLINE V TblLookupPer4LaneBlkShuf(V v, size_t idx3210) {
  const DFromV<decltype(v)> d;
  const uint32_t idx3 = static_cast<uint32_t>((idx3210 >> 6) & 3);
  const uint32_t idx2 = static_cast<uint32_t>((idx3210 >> 4) & 3);
  const uint32_t idx1 = static_cast<uint32_t>((idx3210 >> 2) & 3);
  const uint32_t idx0 = static_cast<uint32_t>(idx3210 & 3);
  const auto idx = TblLookupPer4LaneBlkShufIdx(d, idx3, idx2, idx1, idx0);
  return Per4LaneBlkShufDoTblLookup(v, idx);
}

// The detail::Per4LaneBlockShuffle overloads that have the extra lane_size_tag
// and vect_size_tag parameters are only called for vectors that have at
// least 4 lanes (or scalable vectors that might possibly have 4 or more lanes)
template <size_t kIdx3210, size_t kLaneSize, size_t kVectSize, class V>
HWY_INLINE V Per4LaneBlockShuffle(hwy::SizeTag<kIdx3210> /*idx_3210_tag*/,
                                  hwy::SizeTag<kLaneSize> /*lane_size_tag*/,
                                  hwy::SizeTag<kVectSize> /*vect_size_tag*/,
                                  V v) {
  return TblLookupPer4LaneBlkShuf(v, kIdx3210);
}

#if HWY_HAVE_FLOAT64
template <class V>
HWY_INLINE VFromD<RepartitionToWide<DFromV<V>>> Per4LaneBlockShufCastToWide(
    hwy::FloatTag /* type_tag */, hwy::SizeTag<4> /* lane_size_tag */, V v) {
  const DFromV<decltype(v)> d;
  const RepartitionToWide<decltype(d)> dw;
  return BitCast(dw, v);
}
#endif

template <size_t kLaneSize, class V>
HWY_INLINE VFromD<RepartitionToWide<RebindToUnsigned<DFromV<V>>>>
Per4LaneBlockShufCastToWide(hwy::FloatTag /* type_tag */,
                            hwy::SizeTag<kLaneSize> /* lane_size_tag */, V v) {
  const DFromV<decltype(v)> d;
  const RebindToUnsigned<decltype(d)> du;
  const RepartitionToWide<decltype(du)> dw;
  return BitCast(dw, v);
}

template <size_t kLaneSize, class V>
HWY_INLINE VFromD<RepartitionToWide<DFromV<V>>> Per4LaneBlockShufCastToWide(
    hwy::NonFloatTag /* type_tag */,
    hwy::SizeTag<kLaneSize> /* lane_size_tag */, V v) {
  const DFromV<decltype(v)> d;
  const RepartitionToWide<decltype(d)> dw;
  return BitCast(dw, v);
}

template <class V>
HWY_INLINE V Per4LaneBlockShuffle(hwy::SizeTag<0x1B> /*idx_3210_tag*/, V v) {
  const DFromV<decltype(v)> d;
  return Reverse4(d, v);
}

template <class V,
          HWY_IF_T_SIZE_ONE_OF_V(V, (1 << 1) | (1 << 2) |
                                        (HWY_HAVE_INTEGER64 ? (1 << 4) : 0))>
HWY_INLINE V Per4LaneBlockShuffle(hwy::SizeTag<0x44> /*idx_3210_tag*/, V v) {
  const DFromV<decltype(v)> d;
  const auto vw = Per4LaneBlockShufCastToWide(
      hwy::IsFloatTag<TFromV<V>>(), hwy::SizeTag<sizeof(TFromV<V>)>(), v);
  return BitCast(d, DupEven(vw));
}

template <class V,
          HWY_IF_T_SIZE_ONE_OF_V(V, (1 << 1) | (1 << 2) |
                                        (HWY_HAVE_INTEGER64 ? (1 << 4) : 0))>
HWY_INLINE V Per4LaneBlockShuffle(hwy::SizeTag<0x4E> /*idx_3210_tag*/, V v) {
  const DFromV<decltype(v)> d;
  const auto vw = Per4LaneBlockShufCastToWide(
      hwy::IsFloatTag<TFromV<V>>(), hwy::SizeTag<sizeof(TFromV<V>)>(), v);
  const DFromV<decltype(vw)> dw;
  return BitCast(d, Reverse2(dw, vw));
}

#if HWY_MAX_BYTES >= 32
template <class V, HWY_IF_T_SIZE_V(V, 8)>
HWY_INLINE V Per4LaneBlockShuffle(hwy::SizeTag<0x4E> /*idx_3210_tag*/, V v) {
  return SwapAdjacentBlocks(v);
}
#endif

template <class V, HWY_IF_LANES_D(DFromV<V>, 4),
          HWY_IF_T_SIZE_ONE_OF_V(V, (1 << 1) | (1 << 2))>
HWY_INLINE V Per4LaneBlockShuffle(hwy::SizeTag<0x50> /*idx_3210_tag*/, V v) {
  const DFromV<decltype(v)> d;
  return InterleaveLower(d, v, v);
}

template <class V, HWY_IF_T_SIZE_V(V, 4)>
HWY_INLINE V Per4LaneBlockShuffle(hwy::SizeTag<0x50> /*idx_3210_tag*/, V v) {
  const DFromV<decltype(v)> d;
  return InterleaveLower(d, v, v);
}

template <class V, HWY_IF_LANES_D(DFromV<V>, 4)>
HWY_INLINE V Per4LaneBlockShuffle(hwy::SizeTag<0x88> /*idx_3210_tag*/, V v) {
  const DFromV<decltype(v)> d;
  return ConcatEven(d, v, v);
}

template <class V>
HWY_INLINE V Per4LaneBlockShuffle(hwy::SizeTag<0xA0> /*idx_3210_tag*/, V v) {
  return DupEven(v);
}

template <class V>
HWY_INLINE V Per4LaneBlockShuffle(hwy::SizeTag<0xB1> /*idx_3210_tag*/, V v) {
  const DFromV<decltype(v)> d;
  return Reverse2(d, v);
}

template <class V, HWY_IF_LANES_D(DFromV<V>, 4)>
HWY_INLINE V Per4LaneBlockShuffle(hwy::SizeTag<0xDD> /*idx_3210_tag*/, V v) {
  const DFromV<decltype(v)> d;
  return ConcatOdd(d, v, v);
}

template <class V>
HWY_INLINE V Per4LaneBlockShuffle(hwy::SizeTag<0xE4> /*idx_3210_tag*/, V v) {
  return v;
}

template <class V,
          HWY_IF_T_SIZE_ONE_OF_V(V, (1 << 1) | (1 << 2) |
                                        (HWY_HAVE_INTEGER64 ? (1 << 4) : 0))>
HWY_INLINE V Per4LaneBlockShuffle(hwy::SizeTag<0xEE> /*idx_3210_tag*/, V v) {
  const DFromV<decltype(v)> d;
  const auto vw = Per4LaneBlockShufCastToWide(
      hwy::IsFloatTag<TFromV<V>>(), hwy::SizeTag<sizeof(TFromV<V>)>(), v);
  return BitCast(d, DupOdd(vw));
}

template <class V>
HWY_INLINE V Per4LaneBlockShuffle(hwy::SizeTag<0xF5> /*idx_3210_tag*/, V v) {
  return DupOdd(v);
}

template <class V, HWY_IF_T_SIZE_V(V, 4)>
HWY_INLINE V Per4LaneBlockShuffle(hwy::SizeTag<0xFA> /*idx_3210_tag*/, V v) {
  const DFromV<decltype(v)> d;
  return InterleaveUpper(d, v, v);
}

template <size_t kIdx3210, class V>
HWY_INLINE V Per4LaneBlockShuffle(hwy::SizeTag<kIdx3210> idx_3210_tag, V v) {
  const DFromV<decltype(v)> d;
  return Per4LaneBlockShuffle(idx_3210_tag, hwy::SizeTag<sizeof(TFromV<V>)>(),
                              hwy::SizeTag<d.MaxBytes()>(), v);
}

}  // namespace detail
#endif  // HWY_TARGET != HWY_SCALAR

template <size_t kIdx3, size_t kIdx2, size_t kIdx1, size_t kIdx0, class V,
          HWY_IF_LANES_D(DFromV<V>, 1)>
HWY_API V Per4LaneBlockShuffle(V v) {
  static_assert(kIdx0 <= 3, "kIdx0 <= 3 must be true");
  static_assert(kIdx1 <= 3, "kIdx1 <= 3 must be true");
  static_assert(kIdx2 <= 3, "kIdx2 <= 3 must be true");
  static_assert(kIdx3 <= 3, "kIdx3 <= 3 must be true");

  return v;
}

#if HWY_TARGET != HWY_SCALAR
template <size_t kIdx3, size_t kIdx2, size_t kIdx1, size_t kIdx0, class V,
          HWY_IF_LANES_D(DFromV<V>, 2)>
HWY_API V Per4LaneBlockShuffle(V v) {
  static_assert(kIdx0 <= 3, "kIdx0 <= 3 must be true");
  static_assert(kIdx1 <= 3, "kIdx1 <= 3 must be true");
  static_assert(kIdx2 <= 3, "kIdx2 <= 3 must be true");
  static_assert(kIdx3 <= 3, "kIdx3 <= 3 must be true");

  constexpr bool isReverse2 = (kIdx0 == 1 || kIdx1 == 0) && (kIdx0 != kIdx1);
  constexpr size_t kPer2BlkIdx0 = (kIdx0 <= 1) ? kIdx0 : (isReverse2 ? 1 : 0);
  constexpr size_t kPer2BlkIdx1 = (kIdx1 <= 1) ? kIdx1 : (isReverse2 ? 0 : 1);

  constexpr size_t kIdx10 = (kPer2BlkIdx1 << 1) | kPer2BlkIdx0;
  static_assert(kIdx10 <= 3, "kIdx10 <= 3 must be true");
  return detail::Per2LaneBlockShuffle(hwy::SizeTag<kIdx10>(), v);
}

template <size_t kIdx3, size_t kIdx2, size_t kIdx1, size_t kIdx0, class V,
          HWY_IF_LANES_GT_D(DFromV<V>, 2)>
HWY_API V Per4LaneBlockShuffle(V v) {
  static_assert(kIdx0 <= 3, "kIdx0 <= 3 must be true");
  static_assert(kIdx1 <= 3, "kIdx1 <= 3 must be true");
  static_assert(kIdx2 <= 3, "kIdx2 <= 3 must be true");
  static_assert(kIdx3 <= 3, "kIdx3 <= 3 must be true");

  constexpr size_t kIdx3210 =
      (kIdx3 << 6) | (kIdx2 << 4) | (kIdx1 << 2) | kIdx0;
  return detail::Per4LaneBlockShuffle(hwy::SizeTag<kIdx3210>(), v);
}
#endif

// ------------------------------ Blocks

template <class D>
HWY_API size_t Blocks(D d) {
  return (d.MaxBytes() <= 16) ? 1 : ((Lanes(d) * sizeof(TFromD<D>) + 15) / 16);
}

// ------------------------------ Block insert/extract/broadcast ops
#if (defined(HWY_NATIVE_BLK_INSERT_EXTRACT) == defined(HWY_TARGET_TOGGLE))
#ifdef HWY_NATIVE_BLK_INSERT_EXTRACT
#undef HWY_NATIVE_BLK_INSERT_EXTRACT
#else
#define HWY_NATIVE_BLK_INSERT_EXTRACT
#endif

template <int kBlockIdx, class V, HWY_IF_V_SIZE_LE_V(V, 16)>
HWY_API V InsertBlock(V /*v*/, V blk_to_insert) {
  static_assert(kBlockIdx == 0, "Invalid block index");
  return blk_to_insert;
}

template <int kBlockIdx, class V, HWY_IF_V_SIZE_LE_V(V, 16)>
HWY_API V ExtractBlock(V v) {
  static_assert(kBlockIdx == 0, "Invalid block index");
  return v;
}

template <int kBlockIdx, class V, HWY_IF_V_SIZE_LE_V(V, 16)>
HWY_API V BroadcastBlock(V v) {
  static_assert(kBlockIdx == 0, "Invalid block index");
  return v;
}

#endif  // HWY_NATIVE_BLK_INSERT_EXTRACT

// ------------------------------ BroadcastLane
#if (defined(HWY_NATIVE_BROADCASTLANE) == defined(HWY_TARGET_TOGGLE))
#ifdef HWY_NATIVE_BROADCASTLANE
#undef HWY_NATIVE_BROADCASTLANE
#else
#define HWY_NATIVE_BROADCASTLANE
#endif

template <int kLane, class V, HWY_IF_V_SIZE_LE_V(V, 16)>
HWY_API V BroadcastLane(V v) {
  return Broadcast<kLane>(v);
}

#endif  // HWY_NATIVE_BROADCASTLANE

// ------------------------------ Slide1Up and Slide1Down
#if (defined(HWY_NATIVE_SLIDE1_UP_DOWN) == defined(HWY_TARGET_TOGGLE))
#ifdef HWY_NATIVE_SLIDE1_UP_DOWN
#undef HWY_NATIVE_SLIDE1_UP_DOWN
#else
#define HWY_NATIVE_SLIDE1_UP_DOWN
#endif

template <class D, HWY_IF_LANES_D(D, 1)>
HWY_API VFromD<D> Slide1Up(D d, VFromD<D> /*v*/) {
  return Zero(d);
}
template <class D, HWY_IF_LANES_D(D, 1)>
HWY_API VFromD<D> Slide1Down(D d, VFromD<D> /*v*/) {
  return Zero(d);
}

#if HWY_TARGET != HWY_SCALAR
template <class D, HWY_IF_V_SIZE_LE_D(D, 16), HWY_IF_LANES_GT_D(D, 1)>
HWY_API VFromD<D> Slide1Up(D d, VFromD<D> v) {
  return ShiftLeftLanes<1>(d, v);
}
template <class D, HWY_IF_V_SIZE_LE_D(D, 16), HWY_IF_LANES_GT_D(D, 1)>
HWY_API VFromD<D> Slide1Down(D d, VFromD<D> v) {
  return ShiftRightLanes<1>(d, v);
}
#endif  // HWY_TARGET != HWY_SCALAR

#endif  // HWY_NATIVE_SLIDE1_UP_DOWN

// ------------------------------ SlideUpBlocks

template <int kBlocks, class D, HWY_IF_V_SIZE_LE_D(D, 16)>
HWY_API VFromD<D> SlideUpBlocks(D /*d*/, VFromD<D> v) {
  static_assert(kBlocks == 0, "kBlocks == 0 must be true");
  return v;
}

#if HWY_HAVE_SCALABLE || HWY_TARGET == HWY_SVE_256
template <int kBlocks, class D, HWY_IF_V_SIZE_GT_D(D, 16)>
HWY_API VFromD<D> SlideUpBlocks(D d, VFromD<D> v) {
  static_assert(0 <= kBlocks && static_cast<size_t>(kBlocks) < d.MaxBlocks(),
                "kBlocks must be between 0 and d.MaxBlocks() - 1");
  constexpr size_t kLanesPerBlock = 16 / sizeof(TFromD<D>);
  return SlideUpLanes(d, v, static_cast<size_t>(kBlocks) * kLanesPerBlock);
}
#endif

// ------------------------------ SlideDownBlocks

template <int kBlocks, class D, HWY_IF_V_SIZE_LE_D(D, 16)>
HWY_API VFromD<D> SlideDownBlocks(D /*d*/, VFromD<D> v) {
  static_assert(kBlocks == 0, "kBlocks == 0 must be true");
  return v;
}

#if HWY_HAVE_SCALABLE || HWY_TARGET == HWY_SVE_256
template <int kBlocks, class D, HWY_IF_V_SIZE_GT_D(D, 16)>
HWY_API VFromD<D> SlideDownBlocks(D d, VFromD<D> v) {
  static_assert(0 <= kBlocks && static_cast<size_t>(kBlocks) < d.MaxBlocks(),
                "kBlocks must be between 0 and d.MaxBlocks() - 1");
  constexpr size_t kLanesPerBlock = 16 / sizeof(TFromD<D>);
  return SlideDownLanes(d, v, static_cast<size_t>(kBlocks) * kLanesPerBlock);
}
#endif

// ------------------------------ SumsOfAdjQuadAbsDiff

#if (defined(HWY_NATIVE_SUMS_OF_ADJ_QUAD_ABS_DIFF) == \
     defined(HWY_TARGET_TOGGLE))
#ifdef HWY_NATIVE_SUMS_OF_ADJ_QUAD_ABS_DIFF
#undef HWY_NATIVE_SUMS_OF_ADJ_QUAD_ABS_DIFF
#else
#define HWY_NATIVE_SUMS_OF_ADJ_QUAD_ABS_DIFF
#endif

#if HWY_TARGET != HWY_SCALAR
template <int kAOffset, int kBOffset, class V8, HWY_IF_UI8_D(DFromV<V8>)>
HWY_API Vec<RepartitionToWide<DFromV<V8>>> SumsOfAdjQuadAbsDiff(V8 a, V8 b) {
  static_assert(0 <= kAOffset && kAOffset <= 1,
                "kAOffset must be between 0 and 1");
  static_assert(0 <= kBOffset && kBOffset <= 3,
                "kBOffset must be between 0 and 3");
  using D8 = DFromV<V8>;
  const D8 d8;
  const RebindToUnsigned<decltype(d8)> du8;
  const RepartitionToWide<decltype(d8)> d16;
  const RepartitionToWide<decltype(du8)> du16;

  // Ensure that a is resized to a vector that has at least
  // HWY_MAX(Lanes(d8), size_t{8} << kAOffset) lanes for the interleave and
  // CombineShiftRightBytes operations below.
#if HWY_TARGET == HWY_RVV
  // On RVV targets, need to ensure that d8_interleave.Pow2() >= 0 is true
  // to ensure that Lanes(d8_interleave) >= 16 is true.

  // Lanes(d8_interleave) >= Lanes(d8) is guaranteed to be true on RVV
  // targets as d8_interleave.Pow2() >= d8.Pow2() is true.
  constexpr int kInterleavePow2 = HWY_MAX(d8.Pow2(), 0);
  const ScalableTag<TFromD<D8>, kInterleavePow2> d8_interleave;
#elif HWY_HAVE_SCALABLE || HWY_TARGET == HWY_SVE_256 || \
    HWY_TARGET == HWY_SVE2_128
  // On SVE targets, Lanes(d8_interleave) >= 16 and
  // Lanes(d8_interleave) >= Lanes(d8) are both already true as d8 is a SIMD
  // tag for a full u8/i8 vector on SVE.
  const D8 d8_interleave;
#else
  // On targets that use non-scalable vector types, Lanes(d8_interleave) is
  // equal to HWY_MAX(Lanes(d8), size_t{8} << kAOffset).
  constexpr size_t kInterleaveLanes =
      HWY_MAX(HWY_MAX_LANES_D(D8), size_t{8} << kAOffset);
  const FixedTag<TFromD<D8>, kInterleaveLanes> d8_interleave;
#endif

  // The ResizeBitCast operation below will resize a to a vector that has
  // at least HWY_MAX(Lanes(d8), size_t{8} << kAOffset) lanes for the
  // InterleaveLower, InterleaveUpper, and CombineShiftRightBytes operations
  // below.
  const auto a_to_interleave = ResizeBitCast(d8_interleave, a);

  const auto a_interleaved_lo =
      InterleaveLower(d8_interleave, a_to_interleave, a_to_interleave);
  const auto a_interleaved_hi =
      InterleaveUpper(d8_interleave, a_to_interleave, a_to_interleave);

  /* a01: { a[kAOffset*4+0], a[kAOffset*4+1], a[kAOffset*4+1], a[kAOffset*4+2],
            a[kAOffset*4+2], a[kAOffset*4+3], a[kAOffset*4+3], a[kAOffset*4+4],
            a[kAOffset*4+4], a[kAOffset*4+5], a[kAOffset*4+5], a[kAOffset*4+6],
            a[kAOffset*4+6], a[kAOffset*4+7], a[kAOffset*4+7], a[kAOffset*4+8] }
   */
  /* a23: { a[kAOffset*4+2], a[kAOffset*4+3], a[kAOffset*4+3], a[kAOffset*4+4],
            a[kAOffset*4+4], a[kAOffset*4+5], a[kAOffset*4+5], a[kAOffset*4+6],
            a[kAOffset*4+6], a[kAOffset*4+7], a[kAOffset*4+7], a[kAOffset*4+8],
            a[kAOffset*4+8], a[kAOffset*4+9], a[kAOffset*4+9], a[kAOffset*4+10]
     } */

  // a01 and a23 are resized back to V8 as only the first Lanes(d8) lanes of
  // the CombineShiftRightBytes are needed for the subsequent AbsDiff operations
  // and as a01 and a23 need to be the same vector type as b01 and b23 for the
  // AbsDiff operations below.
  const V8 a01 =
      ResizeBitCast(d8, CombineShiftRightBytes<kAOffset * 8 + 1>(
                            d8_interleave, a_interleaved_hi, a_interleaved_lo));
  const V8 a23 =
      ResizeBitCast(d8, CombineShiftRightBytes<kAOffset * 8 + 5>(
                            d8_interleave, a_interleaved_hi, a_interleaved_lo));

  /* b01: { b[kBOffset*4+0], b[kBOffset*4+1], b[kBOffset*4+0], b[kBOffset*4+1],
            b[kBOffset*4+0], b[kBOffset*4+1], b[kBOffset*4+0], b[kBOffset*4+1],
            b[kBOffset*4+0], b[kBOffset*4+1], b[kBOffset*4+0], b[kBOffset*4+1],
            b[kBOffset*4+0], b[kBOffset*4+1], b[kBOffset*4+0], b[kBOffset*4+1] }
   */
  /* b23: { b[kBOffset*4+2], b[kBOffset*4+3], b[kBOffset*4+2], b[kBOffset*4+3],
            b[kBOffset*4+2], b[kBOffset*4+3], b[kBOffset*4+2], b[kBOffset*4+3],
            b[kBOffset*4+2], b[kBOffset*4+3], b[kBOffset*4+2], b[kBOffset*4+3],
            b[kBOffset*4+2], b[kBOffset*4+3], b[kBOffset*4+2], b[kBOffset*4+3] }
   */
  const V8 b01 = BitCast(d8, Broadcast<kBOffset * 2>(BitCast(d16, b)));
  const V8 b23 = BitCast(d8, Broadcast<kBOffset * 2 + 1>(BitCast(d16, b)));

  const VFromD<decltype(du16)> absdiff_sum_01 =
      SumsOf2(BitCast(du8, AbsDiff(a01, b01)));
  const VFromD<decltype(du16)> absdiff_sum_23 =
      SumsOf2(BitCast(du8, AbsDiff(a23, b23)));
  return BitCast(d16, Add(absdiff_sum_01, absdiff_sum_23));
}
#endif  // HWY_TARGET != HWY_SCALAR

#endif  // HWY_NATIVE_SUMS_OF_ADJ_QUAD_ABS_DIFF

// ------------------------------ SumsOfShuffledQuadAbsDiff

#if (defined(HWY_NATIVE_SUMS_OF_SHUFFLED_QUAD_ABS_DIFF) == \
     defined(HWY_TARGET_TOGGLE))
#ifdef HWY_NATIVE_SUMS_OF_SHUFFLED_QUAD_ABS_DIFF
#undef HWY_NATIVE_SUMS_OF_SHUFFLED_QUAD_ABS_DIFF
#else
#define HWY_NATIVE_SUMS_OF_SHUFFLED_QUAD_ABS_DIFF
#endif

#if HWY_TARGET != HWY_SCALAR
template <int kIdx3, int kIdx2, int kIdx1, int kIdx0, class V8,
          HWY_IF_UI8_D(DFromV<V8>)>
HWY_API Vec<RepartitionToWide<DFromV<V8>>> SumsOfShuffledQuadAbsDiff(V8 a,
                                                                     V8 b) {
  static_assert(0 <= kIdx0 && kIdx0 <= 3, "kIdx0 must be between 0 and 3");
  static_assert(0 <= kIdx1 && kIdx1 <= 3, "kIdx1 must be between 0 and 3");
  static_assert(0 <= kIdx2 && kIdx2 <= 3, "kIdx2 must be between 0 and 3");
  static_assert(0 <= kIdx3 && kIdx3 <= 3, "kIdx3 must be between 0 and 3");

#if HWY_TARGET == HWY_RVV
  // On RVV, ensure that both vA and vB have a LMUL of at least 1/2 so that
  // both vA and vB can be bitcasted to a u32 vector.
  const detail::AdjustSimdTagToMinVecPow2<
      RepartitionToWideX2<DFromV<decltype(a)>>>
      d32;
  const RepartitionToNarrow<decltype(d32)> d16;
  const RepartitionToNarrow<decltype(d16)> d8;

  const auto vA = ResizeBitCast(d8, a);
  const auto vB = ResizeBitCast(d8, b);
#else
  const DFromV<decltype(a)> d8;
  const RepartitionToWide<decltype(d8)> d16;
  const RepartitionToWide<decltype(d16)> d32;

  const auto vA = a;
  const auto vB = b;
#endif

  const RebindToUnsigned<decltype(d8)> du8;

  const auto a_shuf =
      Per4LaneBlockShuffle<kIdx3, kIdx2, kIdx1, kIdx0>(BitCast(d32, vA));
  /* a0123_2345: { a_shuf[0], a_shuf[1], a_shuf[2], a_shuf[3],
                   a_shuf[2], a_shuf[3], a_shuf[4], a_shuf[5],
                   a_shuf[8], a_shuf[9], a_shuf[10], a_shuf[11],
                   a_shuf[10], a_shuf[11], a_shuf[12], a_shuf[13] } */
  /* a1234_3456: { a_shuf[1], a_shuf[2], a_shuf[3], a_shuf[4],
                   a_shuf[3], a_shuf[4], a_shuf[5], a_shuf[6],
                   a_shuf[9], a_shuf[10], a_shuf[11], a_shuf[12],
                   a_shuf[11], a_shuf[12], a_shuf[13], a_shuf[14] } */
#if HWY_HAVE_SCALABLE || HWY_TARGET == HWY_SVE_256 || HWY_TARGET == HWY_SVE2_128
  // On RVV/SVE targets, use Slide1Up/Slide1Down instead of
  // ShiftLeftBytes/ShiftRightBytes to avoid unnecessary zeroing out of any
  // lanes that are shifted into an adjacent 16-byte block as any lanes that are
  // shifted into an adjacent 16-byte block by Slide1Up/Slide1Down will be
  // replaced by the OddEven operation.
  const auto a_0123_2345 = BitCast(
      d8, OddEven(BitCast(d32, Slide1Up(d16, BitCast(d16, a_shuf))), a_shuf));
  const auto a_1234_3456 =
      BitCast(d8, OddEven(BitCast(d32, Slide1Up(d8, BitCast(d8, a_shuf))),
                          BitCast(d32, Slide1Down(d8, BitCast(d8, a_shuf)))));
#else
  const auto a_0123_2345 =
      BitCast(d8, OddEven(ShiftLeftBytes<2>(d32, a_shuf), a_shuf));
  const auto a_1234_3456 = BitCast(
      d8,
      OddEven(ShiftLeftBytes<1>(d32, a_shuf), ShiftRightBytes<1>(d32, a_shuf)));
#endif

  auto even_sums = SumsOf4(BitCast(du8, AbsDiff(a_0123_2345, vB)));
  auto odd_sums = SumsOf4(BitCast(du8, AbsDiff(a_1234_3456, vB)));

#if HWY_IS_LITTLE_ENDIAN
  odd_sums = ShiftLeft<16>(odd_sums);
#else
  even_sums = ShiftLeft<16>(even_sums);
#endif

  const auto sums = OddEven(BitCast(d16, odd_sums), BitCast(d16, even_sums));

#if HWY_TARGET == HWY_RVV
  return ResizeBitCast(RepartitionToWide<DFromV<V8>>(), sums);
#else
  return sums;
#endif
}
#endif  // HWY_TARGET != HWY_SCALAR

#endif  // HWY_NATIVE_SUMS_OF_SHUFFLED_QUAD_ABS_DIFF

// ================================================== Operator wrapper

// SVE* and RVV currently cannot define operators and have already defined
// (only) the corresponding functions such as Add.
#if (defined(HWY_NATIVE_OPERATOR_REPLACEMENTS) == defined(HWY_TARGET_TOGGLE))
#ifdef HWY_NATIVE_OPERATOR_REPLACEMENTS
#undef HWY_NATIVE_OPERATOR_REPLACEMENTS
#else
#define HWY_NATIVE_OPERATOR_REPLACEMENTS
#endif

template <class V>
HWY_API V Add(V a, V b) {
  return a + b;
}
template <class V>
HWY_API V Sub(V a, V b) {
  return a - b;
}

template <class V>
HWY_API V Mul(V a, V b) {
  return a * b;
}
template <class V>
HWY_API V Div(V a, V b) {
  return a / b;
}
template <class V>
HWY_API V Mod(V a, V b) {
  return a % b;
}

template <class V>
V Shl(V a, V b) {
  return a << b;
}
template <class V>
V Shr(V a, V b) {
  return a >> b;
}

template <class V>
HWY_API auto Eq(V a, V b) -> decltype(a == b) {
  return a == b;
}
template <class V>
HWY_API auto Ne(V a, V b) -> decltype(a == b) {
  return a != b;
}
template <class V>
HWY_API auto Lt(V a, V b) -> decltype(a == b) {
  return a < b;
}

template <class V>
HWY_API auto Gt(V a, V b) -> decltype(a == b) {
  return a > b;
}
template <class V>
HWY_API auto Ge(V a, V b) -> decltype(a == b) {
  return a >= b;
}

template <class V>
HWY_API auto Le(V a, V b) -> decltype(a == b) {
  return a <= b;
}

#endif  // HWY_NATIVE_OPERATOR_REPLACEMENTS

// NOLINTNEXTLINE(google-readability-namespace-comments)
}  // namespace HWY_NAMESPACE
}  // namespace hwy
HWY_AFTER_NAMESPACE();<|MERGE_RESOLUTION|>--- conflicted
+++ resolved
@@ -3045,7 +3045,55 @@
 
 #endif  // HWY_NATIVE_F16C
 
-<<<<<<< HEAD
+// ------------------------------ F64->F16 DemoteTo
+#if (defined(HWY_NATIVE_DEMOTE_F64_TO_F16) == defined(HWY_TARGET_TOGGLE))
+#ifdef HWY_NATIVE_DEMOTE_F64_TO_F16
+#undef HWY_NATIVE_DEMOTE_F64_TO_F16
+#else
+#define HWY_NATIVE_DEMOTE_F64_TO_F16
+#endif
+
+#if HWY_HAVE_FLOAT64
+template <class D, HWY_IF_F16_D(D)>
+HWY_API VFromD<D> DemoteTo(D df16, VFromD<Rebind<double, D>> v) {
+  const Rebind<double, D> df64;
+  const Rebind<uint64_t, D> du64;
+  const Rebind<float, D> df32;
+
+  // The mantissa bits of v[i] are first rounded using round-to-odd rounding to
+  // the nearest F64 value that has the lower 29 bits zeroed out to ensure that
+  // the result is correctly rounded to a F16.
+
+  const auto vf64_rounded = OrAnd(
+      And(v,
+          BitCast(df64, Set(du64, static_cast<uint64_t>(0xFFFFFFFFE0000000u)))),
+      BitCast(df64, Add(BitCast(du64, v),
+                        Set(du64, static_cast<uint64_t>(0x000000001FFFFFFFu)))),
+      BitCast(df64, Set(du64, static_cast<uint64_t>(0x0000000020000000ULL))));
+
+  return DemoteTo(df16, DemoteTo(df32, vf64_rounded));
+}
+#endif  // HWY_HAVE_FLOAT64
+
+#endif  // HWY_NATIVE_DEMOTE_F64_TO_F16
+
+// ------------------------------ F16->F64 PromoteTo
+#if (defined(HWY_NATIVE_PROMOTE_F16_TO_F64) == defined(HWY_TARGET_TOGGLE))
+#ifdef HWY_NATIVE_PROMOTE_F16_TO_F64
+#undef HWY_NATIVE_PROMOTE_F16_TO_F64
+#else
+#define HWY_NATIVE_PROMOTE_F16_TO_F64
+#endif
+
+#if HWY_HAVE_FLOAT64
+template <class D, HWY_IF_F64_D(D)>
+HWY_API VFromD<D> PromoteTo(D df64, VFromD<Rebind<float16_t, D>> v) {
+  return PromoteTo(df64, PromoteTo(Rebind<float, D>(), v));
+}
+#endif  // HWY_HAVE_FLOAT64
+
+#endif  // HWY_NATIVE_PROMOTE_F16_TO_F64
+
 // ------------------------------ F32 to BF16 DemoteTo
 #if (defined(HWY_NATIVE_DEMOTE_F32_TO_BF16) == defined(HWY_TARGET_TOGGLE))
 #ifdef HWY_NATIVE_DEMOTE_F32_TO_BF16
@@ -3129,56 +3177,6 @@
 }
 
 #endif  // HWY_NATIVE_DEMOTE_F32_TO_BF16
-=======
-// ------------------------------ F64->F16 DemoteTo
-#if (defined(HWY_NATIVE_DEMOTE_F64_TO_F16) == defined(HWY_TARGET_TOGGLE))
-#ifdef HWY_NATIVE_DEMOTE_F64_TO_F16
-#undef HWY_NATIVE_DEMOTE_F64_TO_F16
-#else
-#define HWY_NATIVE_DEMOTE_F64_TO_F16
-#endif
-
-#if HWY_HAVE_FLOAT64
-template <class D, HWY_IF_F16_D(D)>
-HWY_API VFromD<D> DemoteTo(D df16, VFromD<Rebind<double, D>> v) {
-  const Rebind<double, D> df64;
-  const Rebind<uint64_t, D> du64;
-  const Rebind<float, D> df32;
-
-  // The mantissa bits of v[i] are first rounded using round-to-odd rounding to
-  // the nearest F64 value that has the lower 29 bits zeroed out to ensure that
-  // the result is correctly rounded to a F16.
-
-  const auto vf64_rounded = OrAnd(
-      And(v,
-          BitCast(df64, Set(du64, static_cast<uint64_t>(0xFFFFFFFFE0000000u)))),
-      BitCast(df64, Add(BitCast(du64, v),
-                        Set(du64, static_cast<uint64_t>(0x000000001FFFFFFFu)))),
-      BitCast(df64, Set(du64, static_cast<uint64_t>(0x0000000020000000ULL))));
-
-  return DemoteTo(df16, DemoteTo(df32, vf64_rounded));
-}
-#endif  // HWY_HAVE_FLOAT64
-
-#endif  // HWY_NATIVE_DEMOTE_F64_TO_F16
-
-// ------------------------------ F16->F64 PromoteTo
-#if (defined(HWY_NATIVE_PROMOTE_F16_TO_F64) == defined(HWY_TARGET_TOGGLE))
-#ifdef HWY_NATIVE_PROMOTE_F16_TO_F64
-#undef HWY_NATIVE_PROMOTE_F16_TO_F64
-#else
-#define HWY_NATIVE_PROMOTE_F16_TO_F64
-#endif
-
-#if HWY_HAVE_FLOAT64
-template <class D, HWY_IF_F64_D(D)>
-HWY_API VFromD<D> PromoteTo(D df64, VFromD<Rebind<float16_t, D>> v) {
-  return PromoteTo(df64, PromoteTo(Rebind<float, D>(), v));
-}
-#endif  // HWY_HAVE_FLOAT64
-
-#endif  // HWY_NATIVE_PROMOTE_F16_TO_F64
->>>>>>> 97679974
 
 // ------------------------------ SumsOf2
 
