--- conflicted
+++ resolved
@@ -3902,9 +3902,6 @@
 
 #endif  // HWY_PPC_HAVE_9
 
-<<<<<<< HEAD
-#if HWY_PPC_HAVE_10 && HWY_HAS_BUILTIN(__builtin_vsx_xvcvspbf16)
-=======
 #if HWY_PPC_HAVE_9
 
 #ifdef HWY_NATIVE_DEMOTE_F64_TO_F16
@@ -4000,14 +3997,7 @@
 
 #endif  // HWY_PPC_HAVE_9
 
-template <class D, HWY_IF_V_SIZE_LE_D(D, 8), HWY_IF_BF16_D(D)>
-HWY_API VFromD<D> DemoteTo(D dbf16, VFromD<Rebind<float, D>> v) {
-  const Rebind<uint32_t, decltype(dbf16)> du32;  // for logical shift right
-  const Rebind<uint16_t, decltype(dbf16)> du16;
-  const auto bits_in_32 = ShiftRight<16>(BitCast(du32, v));
-  return BitCast(dbf16, TruncateTo(du16, bits_in_32));
-}
->>>>>>> 97679974
+#if HWY_PPC_HAVE_10 && HWY_HAS_BUILTIN(__builtin_vsx_xvcvspbf16)
 
 #ifdef HWY_NATIVE_DEMOTE_F32_TO_BF16
 #undef HWY_NATIVE_DEMOTE_F32_TO_BF16
