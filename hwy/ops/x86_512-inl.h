--- conflicted
+++ resolved
@@ -5558,9 +5558,6 @@
   HWY_DIAGNOSTICS(pop)
 }
 
-<<<<<<< HEAD
-#if HWY_AVX3_HAVE_F32_TO_BF16C
-=======
 #if HWY_HAVE_FLOAT16
 template <class D, HWY_IF_V_SIZE_D(D, 16), HWY_IF_F16_D(D)>
 HWY_API VFromD<D> DemoteTo(D /*df16*/, Vec512<double> v) {
@@ -5568,7 +5565,7 @@
 }
 #endif  // HWY_HAVE_FLOAT16
 
->>>>>>> 97679974
+#if HWY_AVX3_HAVE_F32_TO_BF16C
 template <class D, HWY_IF_V_SIZE_D(D, 32), HWY_IF_BF16_D(D)>
 HWY_API VFromD<D> DemoteTo(D /*dbf16*/, Vec512<float> v) {
   // The _mm512_cvtneps_pbh intrinsic returns a __m256bh vector that needs to be
