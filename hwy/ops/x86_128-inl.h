--- conflicted
+++ resolved
@@ -9351,7 +9351,21 @@
 
 #endif  // F16C
 
-<<<<<<< HEAD
+#if HWY_HAVE_FLOAT16
+
+#ifdef HWY_NATIVE_DEMOTE_F64_TO_F16
+#undef HWY_NATIVE_DEMOTE_F64_TO_F16
+#else
+#define HWY_NATIVE_DEMOTE_F64_TO_F16
+#endif
+
+template <class D, HWY_IF_V_SIZE_LE_D(D, 4), HWY_IF_F16_D(D)>
+HWY_API VFromD<D> DemoteTo(D /*df16*/, VFromD<Rebind<double, D>> v) {
+  return VFromD<D>{_mm_cvtpd_ph(v.raw)};
+}
+
+#endif  // HWY_HAVE_FLOAT16
+
 // The _mm*_cvtneps_pbh and _mm*_cvtne2ps_pbh intrinsics require GCC 9 or later
 // or Clang 10 or later
 
@@ -9368,23 +9382,6 @@
 #define HWY_NATIVE_DEMOTE_F32_TO_BF16
 #endif
 
-=======
-#if HWY_HAVE_FLOAT16
-
-#ifdef HWY_NATIVE_DEMOTE_F64_TO_F16
-#undef HWY_NATIVE_DEMOTE_F64_TO_F16
-#else
-#define HWY_NATIVE_DEMOTE_F64_TO_F16
-#endif
-
-template <class D, HWY_IF_V_SIZE_LE_D(D, 4), HWY_IF_F16_D(D)>
-HWY_API VFromD<D> DemoteTo(D /*df16*/, VFromD<Rebind<double, D>> v) {
-  return VFromD<D>{_mm_cvtpd_ph(v.raw)};
-}
-
-#endif  // HWY_HAVE_FLOAT16
-
->>>>>>> 97679974
 template <class D, HWY_IF_V_SIZE_LE_D(D, 8), HWY_IF_BF16_D(D)>
 HWY_API VFromD<D> DemoteTo(D /*dbf16*/, VFromD<Rebind<float, D>> v) {
   // The _mm_cvtneps_pbh intrinsic returns a __m128bh vector that needs to be
